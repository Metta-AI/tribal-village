# This file is included by src/environment.nim
proc noopAction(env: Environment, id: int, agent: Thing) =
  inc env.stats[id].actionNoop

proc add(env: Environment, thing: Thing)
proc removeThing(env: Environment, thing: Thing)

proc canCarry(agent: Thing, key: ItemKey, count: int = 1): bool =
  getInv(agent, key) + count <= MapObjectAgentMaxInventory

proc giveItem(env: Environment, agent: Thing, key: ItemKey, count: int = 1): bool =
  if count <= 0 or not agent.canCarry(key, count):
    return false
  setInv(agent, key, getInv(agent, key) + count)
  env.updateAgentInventoryObs(agent, key)
  true

proc giveFirstAvailable(env: Environment, agent: Thing, keys: openArray[ItemKey]): bool =
  for key in keys:
    if agent.canCarry(key, 1):
      return env.giveItem(agent, key, 1)
  false

proc storageKeyAllowed(key: ItemKey, allowed: openArray[ItemKey]): bool =
  if allowed.len == 0:
    return true
  for allowedKey in allowed:
    if key == allowedKey:
      return true
  false

proc selectAllowedItem(agent: Thing, allowed: openArray[ItemKey]): tuple[key: ItemKey, count: int] =
  result = (key: ItemNone, count: 0)
  if allowed.len == 0:
    return agentMostHeldItem(agent)
  for key in allowed:
    let count = getInv(agent, key)
    if count > result.count:
      result = (key: key, count: count)

proc useStorageBuilding(env: Environment, agent: Thing, storage: Thing, allowed: openArray[ItemKey]): bool =
  if storage.inventory.len > 0:
    var storedKey = ItemNone
    var storedCount = 0
    for key, count in storage.inventory.pairs:
      if count > 0:
        storedKey = key
        storedCount = count
        break
    if storedKey.len == 0 or not storageKeyAllowed(storedKey, allowed):
      return false
    let agentCount = getInv(agent, storedKey)
    let storageSpace = max(0, storage.barrelCapacity - storedCount)
    if agentCount > 0 and storageSpace > 0:
      let moved = min(agentCount, storageSpace)
      setInv(agent, storedKey, agentCount - moved)
      setInv(storage, storedKey, storedCount + moved)
      env.updateAgentInventoryObs(agent, storedKey)
      return true
    let capacityLeft = max(0, MapObjectAgentMaxInventory - agentCount)
    if capacityLeft > 0:
      let moved = min(storedCount, capacityLeft)
      if moved > 0:
        setInv(agent, storedKey, agentCount + moved)
        let remaining = storedCount - moved
        setInv(storage, storedKey, remaining)
        env.updateAgentInventoryObs(agent, storedKey)
        return true
    return false

  let choice = selectAllowedItem(agent, allowed)
  if choice.count > 0 and choice.key != ItemNone:
    let moved = min(choice.count, storage.barrelCapacity)
    setInv(agent, choice.key, choice.count - moved)
    setInv(storage, choice.key, moved)
    env.updateAgentInventoryObs(agent, choice.key)
    return true
  false

proc dropStump(env: Environment, pos: IVec2, woodCount: int) =
  let stump = Thing(kind: Stump, pos: pos)
  stump.inventory = emptyInventory()
  if woodCount > 0:
    setInv(stump, ItemWood, woodCount)
  env.add(stump)

proc stationForThing(kind: ThingKind): CraftStation =
  case kind
  of Forge: StationForge
  of Armory: StationArmory
  of WeavingLoom: StationLoom
  of ClayOven: StationOven
  of Table: StationTable
  of Chair: StationChair
  of Bed: StationBed
  of Statue: StationStatue
  else: StationTable

proc canApplyRecipe(agent: Thing, recipe: CraftRecipe): bool =
  for input in recipe.inputs:
    if getInv(agent, input.key) < input.count:
      return false
  for output in recipe.outputs:
    if getInv(agent, output.key) + output.count > MapObjectAgentMaxInventory:
      return false
  true

proc applyRecipe(env: Environment, agent: Thing, recipe: CraftRecipe) =
  for input in recipe.inputs:
    setInv(agent, input.key, getInv(agent, input.key) - input.count)
    env.updateAgentInventoryObs(agent, input.key)
  for output in recipe.outputs:
    setInv(agent, output.key, getInv(agent, output.key) + output.count)
    env.updateAgentInventoryObs(agent, output.key)

proc tryCraftAtStation(env: Environment, agent: Thing, station: CraftStation, stationThing: Thing): bool =
  for recipe in CraftRecipes:
    if recipe.station != station:
      continue
    if not canApplyRecipe(agent, recipe):
      continue
    env.applyRecipe(agent, recipe)
    if stationThing != nil:
      stationThing.cooldown = max(1, recipe.cooldown)
    return true
  false


proc moveAction(env: Environment, id: int, agent: Thing, argument: int) =
  if argument < 0 or argument > 7:
    inc env.stats[id].actionInvalid
    return

  let moveOrientation = Orientation(argument)
  let delta = getOrientationDelta(moveOrientation)

  var step1 = agent.pos
  step1.x += int32(delta.x)
  step1.y += int32(delta.y)

  # Prevent moving onto blocked terrain (bridges remain walkable).
  if isBlockedTerrain(env.terrain[step1.x][step1.y]):
    inc env.stats[id].actionInvalid
    return

  if not env.canAgentPassDoor(agent, step1):
    inc env.stats[id].actionInvalid
    return

  let newOrientation = moveOrientation
  # Allow walking through planted lanterns by relocating the lantern, preferring push direction (up to 2 tiles ahead)
  proc canEnter(pos: IVec2): bool =
    var canMove = env.isEmpty(pos)
    if canMove:
      return true
    let blocker = env.getThing(pos)
    if isNil(blocker) or blocker.kind != PlantedLantern:
      return false

    var relocated = false
    # Helper to ensure lantern spacing (Chebyshev >= 3 from other lanterns)
    template spacingOk(nextPos: IVec2): bool =
      var ok = true
      for t in env.things:
        if t.kind == PlantedLantern and t != blocker:
          let dist = max(abs(t.pos.x - nextPos.x), abs(t.pos.y - nextPos.y))
          if dist < 3'i32:
            ok = false
            break
      ok
    # Preferred push positions in move direction
    let ahead1 = ivec2(pos.x + delta.x, pos.y + delta.y)
    let ahead2 = ivec2(pos.x + delta.x * 2, pos.y + delta.y * 2)
    if ahead2.x >= 0 and ahead2.x < MapWidth and ahead2.y >= 0 and ahead2.y < MapHeight and env.isEmpty(ahead2) and not env.hasDoor(ahead2) and not isBlockedTerrain(env.terrain[ahead2.x][ahead2.y]) and spacingOk(ahead2):
      env.grid[blocker.pos.x][blocker.pos.y] = nil
      blocker.pos = ahead2
      env.grid[blocker.pos.x][blocker.pos.y] = blocker
      relocated = true
    elif ahead1.x >= 0 and ahead1.x < MapWidth and ahead1.y >= 0 and ahead1.y < MapHeight and env.isEmpty(ahead1) and not env.hasDoor(ahead1) and not isBlockedTerrain(env.terrain[ahead1.x][ahead1.y]) and spacingOk(ahead1):
      env.grid[blocker.pos.x][blocker.pos.y] = nil
      blocker.pos = ahead1
      env.grid[blocker.pos.x][blocker.pos.y] = blocker
      relocated = true
    # Fallback to any adjacent empty tile around the lantern
    if not relocated:
      for dy in -1 .. 1:
        for dx in -1 .. 1:
          if dx == 0 and dy == 0: continue
          let alt = ivec2(pos.x + dx, pos.y + dy)
          if alt.x < 0 or alt.y < 0 or alt.x >= MapWidth or alt.y >= MapHeight: continue
          if env.isEmpty(alt) and not env.hasDoor(alt) and not isBlockedTerrain(env.terrain[alt.x][alt.y]) and spacingOk(alt):
            env.grid[blocker.pos.x][blocker.pos.y] = nil
            blocker.pos = alt
            env.grid[blocker.pos.x][blocker.pos.y] = blocker
            relocated = true
            break
        if relocated: break
    return relocated

  var finalPos = step1
  if not canEnter(step1):
    inc env.stats[id].actionInvalid
    return

  # Roads accelerate movement in the direction of entry.
  if env.terrain[step1.x][step1.y] == Road:
    let step2 = ivec2(agent.pos.x + delta.x.int32 * 2, agent.pos.y + delta.y.int32 * 2)
    if isValidPos(step2) and not isBlockedTerrain(env.terrain[step2.x][step2.y]) and env.canAgentPassDoor(agent, step2):
      if canEnter(step2):
        finalPos = step2

  env.grid[agent.pos.x][agent.pos.y] = nil
  # Clear old position and set new position
  env.updateObservations(AgentLayer, agent.pos, 0)  # Clear old
  agent.pos = finalPos
  agent.orientation = newOrientation
  env.grid[agent.pos.x][agent.pos.y] = agent

  # Update observations for new position only
  env.updateObservations(AgentLayer, agent.pos, getTeamId(agent.agentId) + 1)
  env.updateObservations(AgentOrientationLayer, agent.pos, agent.orientation.int)
  inc env.stats[id].actionMove

proc transferAgentInventory(env: Environment, killer, victim: Thing) =
  ## Move the victim's inventory to the killer before the victim dies
  var keys: seq[ItemKey] = @[]
  for key, count in victim.inventory.pairs:
    if count > 0:
      keys.add(key)

  for key in keys:
    let count = getInv(victim, key)
    if count <= 0:
      continue
    let capacity = max(0, MapObjectAgentMaxInventory - getInv(killer, key))
    let moved = min(count, capacity)
    if moved > 0:
      setInv(killer, key, getInv(killer, key) + moved)
      env.updateAgentInventoryObs(killer, key)
    setInv(victim, key, 0)  # drop any overflow on the ground (currently unused)

proc thingKey(kind: ThingKind): ItemKey =
  ItemThingPrefix & $kind

proc parseThingKey(key: ItemKey, kind: var ThingKind): bool =
  if not key.startsWith(ItemThingPrefix):
    return false
  let name = key[ItemThingPrefix.len .. ^1]
  case name
  of "Wall": kind = Wall
  of "Mine": kind = Mine
  of "Converter": kind = Converter
  of "Altar": kind = Altar
  of "Spawner": kind = Spawner
  of "Armory": kind = Armory
  of "Forge": kind = Forge
  of "ClayOven": kind = ClayOven
  of "WeavingLoom": kind = WeavingLoom
  of "Bed": kind = Bed
  of "Chair": kind = Chair
  of "Table": kind = Table
  of "Statue": kind = Statue
  of "WatchTower": kind = WatchTower
  of "Barrel": kind = Barrel
  of "Mill": kind = Mill
  of "LumberCamp": kind = LumberCamp
  of "MiningCamp": kind = MiningCamp
  of "Farm": kind = Farm
  of "PlantedLantern": kind = PlantedLantern
  else:
    return false
  true

proc tryPickupThing(env: Environment, agent: Thing, thing: Thing): bool =
<<<<<<< HEAD
  if thing.kind in {Agent, Tumor, TreeObject, Cow, assembler, Stump}:
=======
  if thing.kind in {Agent, Tumor, TreeObject, Cow, Altar}:
>>>>>>> 8e21691b
    return false
  if thing.kind == Skeleton:
    for itemKey, count in thing.inventory.pairs:
      let capacity = MapObjectAgentMaxInventory - getInv(agent, itemKey)
      if capacity < count:
        return false
    for itemKey, count in thing.inventory.pairs:
      setInv(agent, itemKey, getInv(agent, itemKey) + count)
      env.updateAgentInventoryObs(agent, itemKey)
    removeThing(env, thing)
    return true

  let key = thingKey(thing.kind)
  let current = getInv(agent, key)
  if current >= MapObjectAgentMaxInventory:
    return false
  for itemKey, count in thing.inventory.pairs:
    let capacity = MapObjectAgentMaxInventory - getInv(agent, itemKey)
    if capacity < count:
      return false
  for itemKey, count in thing.inventory.pairs:
    setInv(agent, itemKey, getInv(agent, itemKey) + count)
    env.updateAgentInventoryObs(agent, itemKey)
  setInv(agent, key, current + 1)
  env.updateAgentInventoryObs(agent, key)
  case thing.kind
  of Wall:
    env.updateObservations(WallLayer, thing.pos, 0)
  of Mine:
    env.updateObservations(MineLayer, thing.pos, 0)
    env.updateObservations(MineResourceLayer, thing.pos, 0)
    env.updateObservations(MineReadyLayer, thing.pos, 0)
  of Converter:
    env.updateObservations(ConverterLayer, thing.pos, 0)
    env.updateObservations(ConverterReadyLayer, thing.pos, 0)
  of Altar:
    env.updateObservations(altarLayer, thing.pos, 0)
    env.updateObservations(altarHeartsLayer, thing.pos, 0)
    env.updateObservations(altarReadyLayer, thing.pos, 0)
  else:
    discard
  removeThing(env, thing)
  true

proc removeThing(env: Environment, thing: Thing) =
  if isValidPos(thing.pos):
    env.grid[thing.pos.x][thing.pos.y] = nil
  let idx = env.things.find(thing)
  if idx >= 0:
    env.things.del(idx)
  if thing.kind == Altar and altarColors.hasKey(thing.pos):
    altarColors.del(thing.pos)

proc firstThingItem(agent: Thing): ItemKey =
  var keys: seq[ItemKey] = @[]
  for key, count in agent.inventory.pairs:
    if count > 0 and key.startsWith(ItemThingPrefix):
      keys.add(key)
  if keys.len == 0:
    return ItemNone
  keys.sort()
  keys[0]

proc placeThingFromKey(env: Environment, agent: Thing, key: ItemKey, pos: IVec2): bool =
  var kind: ThingKind
  if not parseThingKey(key, kind):
    return false
  let placed = Thing(
    kind: kind,
    pos: pos
  )
  case kind
  of Barrel:
    placed.barrelCapacity = BarrelCapacity
  of Mill, LumberCamp, MiningCamp:
    placed.barrelCapacity = BarrelCapacity
  of Farm:
    placed.barrelCapacity = BarrelCapacity
  of PlantedLantern:
    placed.teamId = getTeamId(agent.agentId)
    placed.lanternHealthy = true
  of Altar:
    placed.teamId = getTeamId(agent.agentId)
    placed.inventory = emptyInventory()
    placed.hearts = 0
  of Spawner:
    placed.homeSpawner = pos
  of Mine:
    placed.inventory = emptyInventory()
    placed.resources = MapObjectMineInitialResources
  else:
    discard
  env.add(placed)
  if kind == Farm:
    let offsets = [
      ivec2(-1, -1), ivec2(0, -1), ivec2(1, -1),
      ivec2(-1, 0), ivec2(1, 0),
      ivec2(-1, 1), ivec2(0, 1), ivec2(1, 1)
    ]
    for offset in offsets:
      let farmPos = placed.pos + offset
      if not isValidPos(farmPos):
        continue
      if not env.isEmpty(farmPos) or env.hasDoor(farmPos) or isBlockedTerrain(env.terrain[farmPos.x][farmPos.y]) or isTileFrozen(farmPos, env):
        continue
      if env.terrain[farmPos.x][farmPos.y] == Empty:
        env.terrain[farmPos.x][farmPos.y] = Wheat
        env.resetTileColor(farmPos)
  case kind
  of Wall:
    env.updateObservations(WallLayer, pos, 1)
  of Mine:
    env.updateObservations(MineLayer, pos, 1)
    env.updateObservations(MineResourceLayer, pos, placed.resources)
    env.updateObservations(MineReadyLayer, pos, placed.cooldown)
  of Converter:
    env.updateObservations(ConverterLayer, pos, 1)
    env.updateObservations(ConverterReadyLayer, pos, placed.cooldown)
  of Altar:
    env.updateObservations(altarLayer, pos, 1)
    env.updateObservations(altarHeartsLayer, pos, placed.hearts)
    env.updateObservations(altarReadyLayer, pos, placed.cooldown)
  else:
    discard
  if kind == Altar:
    let teamId = placed.teamId
    if teamId >= 0 and teamId < teamColors.len:
      altarColors[pos] = teamColors[teamId]
  true

proc killAgent(env: Environment, victim: Thing) =
  ## Remove an agent from the board and mark for respawn
  if victim.frozen >= 999999:
    return
  let deathPos = victim.pos
  env.grid[deathPos.x][deathPos.y] = nil
  env.updateObservations(AgentLayer, victim.pos, 0)
  env.updateObservations(AgentOrientationLayer, victim.pos, 0)
  env.updateObservations(AgentInventoryOreLayer, victim.pos, 0)
  env.updateObservations(AgentInventoryBarLayer, victim.pos, 0)
  env.updateObservations(AgentInventoryWaterLayer, victim.pos, 0)
  env.updateObservations(AgentInventoryWheatLayer, victim.pos, 0)
  env.updateObservations(AgentInventoryWoodLayer, victim.pos, 0)
  env.updateObservations(AgentInventorySpearLayer, victim.pos, 0)
  env.updateObservations(AgentInventoryLanternLayer, victim.pos, 0)
  env.updateObservations(AgentInventoryArmorLayer, victim.pos, 0)
  env.updateObservations(AgentInventoryBreadLayer, victim.pos, 0)

  env.terminated[victim.agentId] = 1.0
  victim.frozen = 999999
  victim.hp = 0
  victim.reward += env.config.deathPenalty
  var hasItems = false
  for key, count in victim.inventory.pairs:
    if count > 0:
      hasItems = true
      break
  if hasItems and isValidPos(deathPos):
    var dropInv = emptyInventory()
    for key, count in victim.inventory.pairs:
      if count > 0:
        dropInv[key] = count
    let skeleton = Thing(kind: Skeleton, pos: deathPos)
    skeleton.inventory = dropInv
    env.add(skeleton)

  victim.inventory = emptyInventory()

# Apply damage to an agent; respects armor and only freezes when HP <= 0.
# Returns true if the agent died this call.
proc applyAgentDamage(env: Environment, target: Thing, amount: int, attacker: Thing = nil): bool =
  if target.isNil or amount <= 0:
    return false

  var remaining = amount
  if target.inventoryArmor > 0:
    let absorbed = min(remaining, target.inventoryArmor)
    target.inventoryArmor = max(0, target.inventoryArmor - absorbed)
    remaining -= absorbed
    env.updateObservations(AgentInventoryArmorLayer, target.pos, target.inventoryArmor)

  if remaining > 0:
    target.hp = max(0, target.hp - remaining)

  if target.hp <= 0:
    env.killAgent(target)
    return true

  return false

# Heal an agent up to its max HP. Returns the amount actually healed.
proc applyAgentHeal(env: Environment, target: Thing, amount: int): int =
  if target.isNil or amount <= 0:
    return 0
  let before = target.hp
  target.hp = min(target.maxHp, target.hp + amount)
  result = target.hp - before

# Heal burst around an agent (used when consuming bread)
proc applyHealBurst(env: Environment, agent: Thing) =
  let tint = TileColor(r: 0.35, g: 0.85, b: 0.35, intensity: 1.1)
  for dx in -1 .. 1:
    for dy in -1 .. 1:
      let p = agent.pos + ivec2(dx, dy)
      env.applyActionTint(p, tint, 2, ActionTintHeal)
      let occ = env.getThing(p)
      if not occ.isNil and occ.kind == Agent:
        let healAmt = min(BreadHealAmount, occ.maxHp - occ.hp)
        if healAmt > 0:
          discard env.applyAgentHeal(occ, healAmt)

# Centralized zero-HP handling so agents instantly freeze/die when drained
proc enforceZeroHpDeaths(env: Environment) =
  for agent in env.agents:
    if agent.isNil:
      continue
    if env.terminated[agent.agentId] == 0.0 and agent.hp <= 0:
      env.killAgent(agent)

proc attackAction(env: Environment, id: int, agent: Thing, argument: int) =
  ## Attack an entity in one of eight directions. Spears extend range to 2 tiles.
  if argument < 0 or argument > 7:
    inc env.stats[id].actionInvalid
    return

  let attackOrientation = Orientation(argument)
  let delta = getOrientationDelta(attackOrientation)
  let hasSpear = agent.inventorySpear > 0
  let maxRange = if hasSpear: 2 else: 1
  let attackerTeam = getTeamId(agent.agentId)

  proc tryDamageDoor(pos: IVec2): bool =
    if not env.hasDoor(pos):
      return false
    if env.getDoorTeam(pos) == attackerTeam:
      return false
    if env.doorHearts[pos.x][pos.y] > 0:
      env.doorHearts[pos.x][pos.y] = env.doorHearts[pos.x][pos.y] - 1
      if env.doorHearts[pos.x][pos.y] <= 0:
        env.doorHearts[pos.x][pos.y] = 0
        env.doorTeams[pos.x][pos.y] = -1
    return true

  proc claimAltar(altarThing: Thing) =
    let oldTeam = altarThing.teamId
    altarThing.teamId = attackerTeam
    if attackerTeam >= 0 and attackerTeam < teamColors.len:
      altarColors[altarThing.pos] = teamColors[attackerTeam]
    if oldTeam >= 0:
      for x in 0 ..< MapWidth:
        for y in 0 ..< MapHeight:
          if env.doorTeams[x][y] == oldTeam.int16:
            env.doorTeams[x][y] = attackerTeam.int16

  # Special combat visuals
  if hasSpear:
    env.applySpearStrike(agent, attackOrientation)
  if agent.inventoryArmor > 0:
    env.applyShieldBand(agent, attackOrientation)
    env.shieldCountdown[agent.agentId] = 2

  # Spear: area strike (3 forward + diagonals)
  if hasSpear:
    var hit = false
    proc applyDamageAt(pos: IVec2) =
      if pos.x < 0 or pos.x >= MapWidth or pos.y < 0 or pos.y >= MapHeight:
        return
      if tryDamageDoor(pos):
        hit = true
        return
      let target = env.getThing(pos)
      if isNil(target):
        return
      case target.kind
      of Tumor:
        env.grid[pos.x][pos.y] = nil
        env.updateObservations(AgentLayer, pos, 0)
        env.updateObservations(AgentOrientationLayer, pos, 0)
        let idx = env.things.find(target)
        if idx >= 0: env.things.del(idx)
        agent.reward += env.config.tumorKillReward
        hit = true
      of Spawner:
        env.grid[pos.x][pos.y] = nil
        let idx = env.things.find(target)
        if idx >= 0: env.things.del(idx)
        hit = true
      of Agent:
        if target.agentId == agent.agentId: return
        if getTeamId(target.agentId) == getTeamId(agent.agentId): return
        discard env.applyAgentDamage(target, 1, agent)
        hit = true
      of Altar:
        if target.teamId == attackerTeam:
          return
        target.hearts = max(0, target.hearts - 1)
        env.updateObservations(altarHeartsLayer, target.pos, target.hearts)
        hit = true
        if target.hearts == 0:
          claimAltar(target)
      else:
        discard

    let left = ivec2(-delta.y, delta.x)
    let right = ivec2(delta.y, -delta.x)
    for step in 1 .. 3:
      let forward = agent.pos + ivec2(delta.x * step, delta.y * step)
      applyDamageAt(forward)
      # Keep spear width contiguous (no skipping): lateral offset is fixed 1 tile.
      applyDamageAt(forward + left)
      applyDamageAt(forward + right)

    if hit:
      agent.inventorySpear = max(0, agent.inventorySpear - 1)
      env.updateObservations(AgentInventorySpearLayer, agent.pos, agent.inventorySpear)
      inc env.stats[id].actionAttack
    else:
      inc env.stats[id].actionInvalid
    return

  var attackHit = false

  for distance in 1 .. maxRange:
    let attackPos = agent.pos + ivec2(delta.x * distance, delta.y * distance)
    if attackPos.x < 0 or attackPos.x >= MapWidth or attackPos.y < 0 or attackPos.y >= MapHeight:
      continue

    if tryDamageDoor(attackPos):
      attackHit = true
      break

    let target = env.getThing(attackPos)
    if isNil(target):
      continue

    case target.kind
    of Tumor:
      env.grid[attackPos.x][attackPos.y] = nil
      env.updateObservations(AgentLayer, attackPos, 0)
      env.updateObservations(AgentOrientationLayer, attackPos, 0)
      let idx = env.things.find(target)
      if idx >= 0:
        env.things.del(idx)
      agent.reward += env.config.tumorKillReward
      attackHit = true
    of Spawner:
      env.grid[attackPos.x][attackPos.y] = nil
      let idx = env.things.find(target)
      if idx >= 0:
        env.things.del(idx)
      attackHit = true
    of Agent:
      if target.agentId == agent.agentId:
        continue
      if getTeamId(target.agentId) == getTeamId(agent.agentId):
        continue
      discard env.applyAgentDamage(target, 1, agent)
      attackHit = true
    of Altar:
      if target.teamId == attackerTeam:
        continue
      target.hearts = max(0, target.hearts - 1)
      env.updateObservations(altarHeartsLayer, target.pos, target.hearts)
      attackHit = true
      if target.hearts == 0:
        claimAltar(target)
    else:
      discard

    if attackHit:
      break

  if attackHit:
    if hasSpear:
      agent.inventorySpear = max(0, agent.inventorySpear - 1)
      env.updateObservations(AgentInventorySpearLayer, agent.pos, agent.inventorySpear)
    inc env.stats[id].actionAttack
  else:
    inc env.stats[id].actionInvalid

proc useAction(env: Environment, id: int, agent: Thing, argument: int) =
  ## Use terrain or building with a single action (requires holding needed resource if any)
  if argument > 7:
    inc env.stats[id].actionInvalid
    return

  # Calculate target position based on orientation argument
  let useOrientation = Orientation(argument)
  let delta = getOrientationDelta(useOrientation)
  var targetPos = agent.pos
  targetPos.x += int32(delta.x)
  targetPos.y += int32(delta.y)

  # Check bounds
  if targetPos.x < 0 or targetPos.x >= MapWidth or targetPos.y < 0 or targetPos.y >= MapHeight:
    inc env.stats[id].actionInvalid
    return

  # Frozen tiles are non-interactable (terrain or things sitting on them)
  if isTileFrozen(targetPos, env):
    inc env.stats[id].actionInvalid
    return

  let thing = env.getThing(targetPos)
  if isNil(thing):
    # Terrain use only when no Thing occupies the tile.
    case env.terrain[targetPos.x][targetPos.y]:
    of Bridge:
      # Bridges are walkable and have no direct interaction
      inc env.stats[id].actionInvalid
      return
    of Road:
      # Roads are for movement only
      inc env.stats[id].actionInvalid
      return
    of Water:
      if agent.inventoryWater < MapObjectAgentMaxInventory:
        agent.inventoryWater = agent.inventoryWater + 1
        env.updateObservations(AgentInventoryWaterLayer, agent.pos, agent.inventoryWater)
        agent.reward += env.config.waterReward
        inc env.stats[id].actionUse
        return
      if env.giveItem(agent, ItemFishRaw):
        inc env.stats[id].actionUse
        return
      inc env.stats[id].actionInvalid
      return
    of Wheat:
      if agent.inventoryWheat < MapObjectAgentMaxInventory:
        let gain = min(2, MapObjectAgentMaxInventory - agent.inventoryWheat)
        agent.inventoryWheat = agent.inventoryWheat + gain
        env.terrain[targetPos.x][targetPos.y] = Empty
        agent.reward += env.config.wheatReward
        env.updateObservations(AgentInventoryWheatLayer, agent.pos, agent.inventoryWheat)
        inc env.stats[id].actionUse
        return
      if env.giveFirstAvailable(agent, [ItemSeeds, ItemPlant]):
        env.terrain[targetPos.x][targetPos.y] = Empty
        inc env.stats[id].actionUse
        return
      inc env.stats[id].actionInvalid
      return
    of Tree, Palm:
      if getInv(agent, ItemAxe) <= 0:
        inc env.stats[id].actionInvalid
        return
      if agent.inventoryWood < MapObjectAgentMaxInventory:
        let gain = min(2, MapObjectAgentMaxInventory - agent.inventoryWood)
        agent.inventoryWood = agent.inventoryWood + gain
        env.terrain[targetPos.x][targetPos.y] = Empty
        agent.reward += env.config.woodReward
        env.updateObservations(AgentInventoryWoodLayer, agent.pos, agent.inventoryWood)
        inc env.stats[id].actionUse
        return
      if env.giveItem(agent, ItemBranch):
        env.terrain[targetPos.x][targetPos.y] = Empty
        inc env.stats[id].actionUse
        return
      inc env.stats[id].actionInvalid
      return
    of Rock:
      if env.giveFirstAvailable(agent, [ItemBoulder, ItemRock]):
        env.terrain[targetPos.x][targetPos.y] = Empty
        inc env.stats[id].actionUse
        return
      inc env.stats[id].actionInvalid
      return
    of Stalagmite:
      if env.giveFirstAvailable(agent, [ItemBoulder, ItemRock]):
        env.terrain[targetPos.x][targetPos.y] = Empty
        inc env.stats[id].actionUse
        return
      inc env.stats[id].actionInvalid
      return
    of Gem:
      if env.giveItem(agent, ItemRough):
        env.terrain[targetPos.x][targetPos.y] = Empty
        inc env.stats[id].actionUse
        return
      inc env.stats[id].actionInvalid
      return
    of Bush:
      if env.giveFirstAvailable(agent, [ItemPlantGrowth, ItemSeeds, ItemPlant]):
        env.terrain[targetPos.x][targetPos.y] = Empty
        inc env.stats[id].actionUse
        return
      inc env.stats[id].actionInvalid
      return
    of Cactus:
      if env.giveFirstAvailable(agent, [ItemPlantGrowth, ItemSeeds, ItemPlant]):
        env.terrain[targetPos.x][targetPos.y] = Empty
        inc env.stats[id].actionUse
        return
      inc env.stats[id].actionInvalid
      return
    of Animal:
      if env.giveFirstAvailable(agent, [ItemMeat, ItemSkinTanned, ItemTotem, ItemCorpse,
                                        ItemCorpsePiece, ItemRemains, ItemGlob, ItemVermin,
                                        ItemPet, ItemEgg]):
        env.terrain[targetPos.x][targetPos.y] = Empty
        inc env.stats[id].actionUse
        return
      inc env.stats[id].actionInvalid
      return
    of Grass:
      # Decorative ground cover only
      inc env.stats[id].actionInvalid
      return
    of Sand, Snow, Dune:
      # Decorative/blocked ground cover only
      inc env.stats[id].actionInvalid
      return
    of Fertile:
      # Nothing to harvest directly from fertile soil
      inc env.stats[id].actionInvalid
      return
    of Empty:
      if env.hasDoor(targetPos):
        inc env.stats[id].actionInvalid
        return
      # Heal burst: consume bread to heal nearby allied agents (and self) for 1 HP
      if agent.inventoryBread > 0:
        agent.inventoryBread = max(0, agent.inventoryBread - 1)
        env.updateObservations(AgentInventoryBreadLayer, agent.pos, agent.inventoryBread)
        env.applyHealBurst(agent)
        inc env.stats[id].actionUse
        return
      # Place any carried Thing onto the empty tile.
      let carriedThing = firstThingItem(agent)
      if carriedThing != ItemNone:
        if placeThingFromKey(env, agent, carriedThing, targetPos):
          setInv(agent, carriedThing, getInv(agent, carriedThing) - 1)
          env.updateAgentInventoryObs(agent, carriedThing)
          inc env.stats[id].actionUse
          return
      # Build a barrel on an empty tile using wood (only if not carrying water)
      if agent.inventoryWood > 0 and agent.inventoryWater == 0:
        agent.inventoryWood = max(0, agent.inventoryWood - 1)
        env.updateObservations(AgentInventoryWoodLayer, agent.pos, agent.inventoryWood)
        env.add(Thing(
          kind: Barrel,
          pos: targetPos,
          barrelCapacity: BarrelCapacity
        ))
        inc env.stats[id].actionUse
        return
      # Water an empty tile adjacent to wheat or trees to encourage growth
      if agent.inventoryWater > 0:
        agent.inventoryWater = max(0, agent.inventoryWater - 1)
        env.updateObservations(AgentInventoryWaterLayer, agent.pos, agent.inventoryWater)

        # Create fertile terrain for future planting
        env.terrain[targetPos.x][targetPos.y] = Fertile
        env.resetTileColor(targetPos)
        env.updateObservations(TintLayer, targetPos, 0)  # ensure obs consistency

        inc env.stats[id].actionUse
        return
      # Build a watchtower on an empty tile
      if agent.inventoryWood >= WatchTowerWoodCost:
        agent.inventoryWood = max(0, agent.inventoryWood - WatchTowerWoodCost)
        env.updateObservations(AgentInventoryWoodLayer, agent.pos, agent.inventoryWood)
        env.add(Thing(
          kind: WatchTower,
          pos: targetPos
        ))
        inc env.stats[id].actionUse
        return
      inc env.stats[id].actionInvalid
      return
    else:
      inc env.stats[id].actionInvalid
      return

  # Building use
  # Prevent interacting with frozen objects/buildings
  if isThingFrozen(thing, env):
    inc env.stats[id].actionInvalid
    return

  var used = false
  case thing.kind:
  of TreeObject:
    let hasAxe = getInv(agent, ItemAxe) > 0
    if hasAxe and thing.treeVariant == TreeVariantPine:
      removeThing(env, thing)
      env.dropStump(thing.pos, 5)
      used = true
    elif agent.inventoryWood < MapObjectAgentMaxInventory:
      let baseGain =
        if hasAxe:
          if thing.treeVariant == TreeVariantPine: 5 else: 2
        else:
          1
      let gain = min(baseGain, MapObjectAgentMaxInventory - agent.inventoryWood)
      agent.inventoryWood = agent.inventoryWood + gain
      env.updateObservations(AgentInventoryWoodLayer, agent.pos, agent.inventoryWood)
      agent.reward += env.config.woodReward
      if hasAxe:
        removeThing(env, thing)
      used = true
    elif env.giveItem(agent, ItemBranch):
      if hasAxe:
        removeThing(env, thing)
      used = true
    else:
      inc env.stats[id].actionInvalid
      return
  of Stump:
    let stored = getInv(thing, ItemWood)
    if stored > 0:
      let capacity = MapObjectAgentMaxInventory - getInv(agent, ItemWood)
      if capacity > 0:
        let moved = min(stored, capacity)
        setInv(agent, ItemWood, getInv(agent, ItemWood) + moved)
        setInv(thing, ItemWood, stored - moved)
        env.updateAgentInventoryObs(agent, ItemWood)
        agent.reward += env.config.woodReward
        if getInv(thing, ItemWood) == 0:
          removeThing(env, thing)
        used = true
  of Mine:
    if thing.cooldown == 0 and agent.inventoryOre < MapObjectAgentMaxInventory:
      agent.inventoryOre = agent.inventoryOre + 1
      env.updateObservations(AgentInventoryOreLayer, agent.pos, agent.inventoryOre)
      thing.cooldown = MapObjectMineCooldown
      env.updateObservations(MineReadyLayer, thing.pos, thing.cooldown)
      if agent.inventoryOre == 1: agent.reward += env.config.oreReward
      used = true
  of Converter:
    if thing.cooldown == 0 and agent.inventoryOre > 0 and agent.inventoryBar < MapObjectAgentMaxInventory:
      agent.inventoryOre = agent.inventoryOre - 1
      agent.inventoryBar = agent.inventoryBar + 1
      env.updateObservations(AgentInventoryOreLayer, agent.pos, agent.inventoryOre)
      env.updateObservations(AgentInventoryBarLayer, agent.pos, agent.inventoryBar)
      thing.cooldown = 0
      env.updateObservations(ConverterReadyLayer, thing.pos, 1)
      if agent.inventoryBar == 1: agent.reward += env.config.barReward
      used = true
  of Forge:
    if thing.cooldown == 0 and agent.inventoryWood > 0 and agent.inventorySpear == 0:
      agent.inventoryWood = agent.inventoryWood - 1
      agent.inventorySpear = SpearCharges
      thing.cooldown = 5
      env.updateObservations(AgentInventoryWoodLayer, agent.pos, agent.inventoryWood)
      env.updateObservations(AgentInventorySpearLayer, agent.pos, agent.inventorySpear)
      agent.reward += env.config.spearReward
      used = true
    elif thing.cooldown == 0:
      if env.tryCraftAtStation(agent, StationForge, thing):
        used = true
  of WeavingLoom:
    if thing.cooldown == 0 and agent.inventoryWheat > 0 and agent.inventoryLantern == 0:
      agent.inventoryWheat = agent.inventoryWheat - 1
      agent.inventoryLantern = 1
      thing.cooldown = 15
      env.updateObservations(AgentInventoryWheatLayer, agent.pos, agent.inventoryWheat)
      env.updateObservations(AgentInventoryLanternLayer, agent.pos, agent.inventoryLantern)
      agent.reward += env.config.clothReward
      used = true
    elif thing.cooldown == 0:
      if env.tryCraftAtStation(agent, StationLoom, thing):
        used = true
  of Armory:
    if thing.cooldown == 0 and agent.inventoryWood > 0 and agent.inventoryArmor == 0:
      agent.inventoryWood = agent.inventoryWood - 1
      agent.inventoryArmor = ArmorPoints
      thing.cooldown = 20
      env.updateObservations(AgentInventoryWoodLayer, agent.pos, agent.inventoryWood)
      env.updateObservations(AgentInventoryArmorLayer, agent.pos, agent.inventoryArmor)
      agent.reward += env.config.armorReward
      used = true
    elif thing.cooldown == 0:
      if env.tryCraftAtStation(agent, StationArmory, thing):
        used = true
  of ClayOven:
    if thing.cooldown == 0:
      if env.tryCraftAtStation(agent, StationOven, thing):
        used = true
      elif agent.inventoryWheat > 0:
        agent.inventoryWheat = agent.inventoryWheat - 1
        agent.inventoryBread = agent.inventoryBread + 1
        thing.cooldown = 10
        env.updateObservations(AgentInventoryWheatLayer, agent.pos, agent.inventoryWheat)
        env.updateObservations(AgentInventoryBreadLayer, agent.pos, agent.inventoryBread)
        # No observation layer for bread; optional for UI later
        agent.reward += env.config.foodReward
        used = true
  of Cow:
    if agent.inventorySpear > 0 and getInv(agent, ItemMilk) == 0:
      if env.giveItem(agent, ItemMeat):
        agent.inventorySpear = max(0, agent.inventorySpear - 1)
        env.updateObservations(AgentInventorySpearLayer, agent.pos, agent.inventorySpear)
        env.grid[thing.pos.x][thing.pos.y] = nil
        let idx = env.things.find(thing)
        if idx >= 0:
          env.things.del(idx)
        used = true
    elif thing.cooldown == 0:
      if env.giveItem(agent, ItemMilk):
        thing.cooldown = CowMilkCooldown
        used = true
  of Table:
    if thing.cooldown == 0:
      if env.tryCraftAtStation(agent, StationTable, thing):
        used = true
  of Chair:
    if thing.cooldown == 0:
      if env.tryCraftAtStation(agent, StationChair, thing):
        used = true
  of Bed:
    if thing.cooldown == 0:
      if env.tryCraftAtStation(agent, StationBed, thing):
        used = true
  of Statue:
    if thing.cooldown == 0:
      if env.tryCraftAtStation(agent, StationStatue, thing):
        used = true
  of Altar:
    if thing.cooldown == 0 and agent.inventoryBar >= 1:
      agent.inventoryBar = agent.inventoryBar - 1
      env.updateObservations(AgentInventoryBarLayer, agent.pos, agent.inventoryBar)
      thing.hearts = thing.hearts + 1
      thing.cooldown = MapObjectAltarCooldown
      env.updateObservations(altarHeartsLayer, thing.pos, thing.hearts)
      env.updateObservations(altarReadyLayer, thing.pos, thing.cooldown)
      agent.reward += env.config.heartReward
      used = true
  of Barrel:
    if env.useStorageBuilding(agent, thing, @[]):
      used = true
  of Mill:
    if env.useStorageBuilding(agent, thing, @[ItemWheat]):
      used = true
  of LumberCamp:
    if env.useStorageBuilding(agent, thing, @[ItemWood, ItemBranch]):
      used = true
  of MiningCamp:
    if env.useStorageBuilding(agent, thing, @[ItemOre, ItemBoulder, ItemRough]):
      used = true
  of Farm:
    if env.useStorageBuilding(agent, thing, @[ItemWheat, ItemSeeds, ItemPlant, ItemPlantGrowth]):
      used = true
  else:
    discard

  if not used:
    if tryPickupThing(env, agent, thing):
      used = true

  if used:
    inc env.stats[id].actionUse
  else:
    inc env.stats[id].actionInvalid

proc swapAction(env: Environment, id: int, agent: Thing, argument: int) =
  ## Swap
  if argument > 1:
    inc env.stats[id].actionInvalid
    return
  let
    targetPos = agent.pos + orientationToVec(agent.orientation)
    target = env.getThing(targetPos)
  if target == nil:
    inc env.stats[id].actionInvalid
    return
  if target.kind == Agent and not isThingFrozen(target, env):
    var temp = agent.pos
    agent.pos = target.pos
    target.pos = temp
    inc env.stats[id].actionSwap
    # REMOVED: expensive per-agent full grid rebuilds
  else:
    inc env.stats[id].actionInvalid



proc putAction(env: Environment, id: int, agent: Thing, argument: int) =
  ## Give items to adjacent teammate. Argument is direction (0..7)
  if argument > 7:
    inc env.stats[id].actionInvalid
    return
  let dir = Orientation(argument)
  let delta = getOrientationDelta(dir)
  let targetPos = ivec2(agent.pos.x + delta.x.int32, agent.pos.y + delta.y.int32)
  if targetPos.x < 0 or targetPos.x >= MapWidth or targetPos.y < 0 or targetPos.y >= MapHeight:
    inc env.stats[id].actionInvalid
    return
  let target = env.getThing(targetPos)
  if isNil(target):
    if env.isEmpty(targetPos) and not env.hasDoor(targetPos) and not isBlockedTerrain(env.terrain[targetPos.x][targetPos.y]) and not isTileFrozen(targetPos, env):
      let carriedThing = firstThingItem(agent)
      if carriedThing != ItemNone:
        if placeThingFromKey(env, agent, carriedThing, targetPos):
          setInv(agent, carriedThing, getInv(agent, carriedThing) - 1)
          env.updateAgentInventoryObs(agent, carriedThing)
          inc env.stats[id].actionPut
          return
    inc env.stats[id].actionInvalid
    return
  if target.kind != Agent or isThingFrozen(target, env):
    inc env.stats[id].actionInvalid
    return
  var transferred = false
  # Give armor if we have any and target has none
  if agent.inventoryArmor > 0 and target.inventoryArmor == 0:
    target.inventoryArmor = agent.inventoryArmor
    agent.inventoryArmor = 0
    transferred = true
  # Otherwise give food if possible (no obs layer yet)
  elif agent.inventoryBread > 0 and target.inventoryBread < MapObjectAgentMaxInventory:
    let giveAmt = min(agent.inventoryBread, MapObjectAgentMaxInventory - target.inventoryBread)
    agent.inventoryBread = agent.inventoryBread - giveAmt
    target.inventoryBread = target.inventoryBread + giveAmt
    transferred = true
  else:
    var bestKey = ItemNone
    var bestCount = 0
    for key, count in agent.inventory.pairs:
      if count <= 0:
        continue
      let capacity = MapObjectAgentMaxInventory - getInv(target, key)
      if capacity <= 0:
        continue
      if count > bestCount:
        bestKey = key
        bestCount = count
    if bestKey != ItemNone and bestCount > 0:
      let capacity = max(0, MapObjectAgentMaxInventory - getInv(target, bestKey))
      if capacity > 0:
        let moved = min(bestCount, capacity)
        setInv(agent, bestKey, bestCount - moved)
        setInv(target, bestKey, getInv(target, bestKey) + moved)
        env.updateAgentInventoryObs(agent, bestKey)
        env.updateAgentInventoryObs(target, bestKey)
        transferred = true
  if transferred:
    inc env.stats[id].actionPut
    # Update observations for changed inventories
    env.updateAgentInventoryObs(agent, ItemArmor)
    env.updateAgentInventoryObs(agent, ItemBread)
    env.updateAgentInventoryObs(target, ItemArmor)
    env.updateAgentInventoryObs(target, ItemBread)
  else:
    inc env.stats[id].actionInvalid
# ============== CLIPPY AI ==============




{.push inline.}
proc isValidEmptyPosition(env: Environment, pos: IVec2): bool =
  ## Check if a position is within map bounds, empty, and not blocked terrain
  pos.x >= MapBorder and pos.x < MapWidth - MapBorder and
  pos.y >= MapBorder and pos.y < MapHeight - MapBorder and
  env.isEmpty(pos) and not env.hasDoor(pos) and not isBlockedTerrain(env.terrain[pos.x][pos.y])

proc generateRandomMapPosition(r: var Rand): IVec2 =
  ## Generate a random position within map boundaries
  ivec2(
    int32(randIntExclusive(r, MapBorder, MapWidth - MapBorder)),
    int32(randIntExclusive(r, MapBorder, MapHeight - MapBorder))
  )
{.pop.}

proc findEmptyPositionsAround*(env: Environment, center: IVec2, radius: int): seq[IVec2] =
  ## Find empty positions around a center point within a given radius
  result = @[]
  for dx in -radius .. radius:
    for dy in -radius .. radius:
      if dx == 0 and dy == 0:
        continue  # Skip the center position
      let pos = ivec2(center.x + dx, center.y + dy)
      if env.isValidEmptyPosition(pos):
        result.add(pos)

proc findFirstEmptyPositionAround*(env: Environment, center: IVec2, radius: int): IVec2 =
  ## Find first empty position around center (no allocation)
  for dx in -radius .. radius:
    for dy in -radius .. radius:
      if dx == 0 and dy == 0:
        continue  # Skip the center position
      let pos = ivec2(center.x + dx, center.y + dy)
      if env.isValidEmptyPosition(pos):
        return pos
  return ivec2(-1, -1)  # No empty position found


const
  TumorBranchRange = 5
  TumorBranchMinAge = 2
  TumorBranchChance = 0.1
  TumorAdjacencyDeathChance = 1.0 / 3.0

proc findTumorBranchTarget(tumor: Thing, env: Environment, r: var Rand): IVec2 =
  ## Pick a random empty tile within the tumor's branching range
  var candidates: seq[IVec2] = @[]

  for dx in -TumorBranchRange .. TumorBranchRange:
    for dy in -TumorBranchRange .. TumorBranchRange:
      if dx == 0 and dy == 0:
        continue
      if max(abs(dx), abs(dy)) > TumorBranchRange:
        continue
      let candidate = ivec2(tumor.pos.x + dx, tumor.pos.y + dy)
      if not env.isValidEmptyPosition(candidate):
        continue

      var adjacentTumor = false
      for adj in [ivec2(0, -1), ivec2(1, 0), ivec2(0, 1), ivec2(-1, 0)]:
        let checkPos = candidate + adj
        if not isValidPos(checkPos):
          continue
        let occupant = env.getThing(checkPos)
        if not isNil(occupant) and occupant.kind == Tumor:
          adjacentTumor = true
          break
      if not adjacentTumor:
        candidates.add(candidate)

  if candidates.len == 0:
    return ivec2(-1, -1)

  return candidates[randIntExclusive(r, 0, candidates.len)]

proc randomEmptyPos(r: var Rand, env: Environment): IVec2 =
  # Try with moderate attempts first
  for i in 0 ..< 100:
    let pos = r.generateRandomMapPosition()
    if env.isValidEmptyPosition(pos):
      return pos
  # Try harder with more attempts
  for i in 0 ..< 1000:
    let pos = r.generateRandomMapPosition()
    if env.isValidEmptyPosition(pos):
      return pos
  quit("Failed to find an empty position, map too full!")

proc clearTintModifications(env: Environment) =
  ## Clear only active tile modifications for performance
  for pos in env.activeTiles.positions:
    let tileX = pos.x.int
    let tileY = pos.y.int
    if tileX >= 0 and tileX < MapWidth and tileY >= 0 and tileY < MapHeight:
      env.tintMods[tileX][tileY] = TintModification(r: 0, g: 0, b: 0)
      env.activeTiles.flags[tileX][tileY] = false

  # Clear the active list for next frame
  env.activeTiles.positions.setLen(0)

proc updateTintModifications(env: Environment) =
  ## Update unified tint modification array based on entity positions - runs every frame
  # Clear previous frame's modifications
  env.clearTintModifications()

  template markActiveTile(tileX, tileY: int) =
    if tileX >= 0 and tileX < MapWidth and tileY >= 0 and tileY < MapHeight:
      if not env.activeTiles.flags[tileX][tileY]:
        env.activeTiles.flags[tileX][tileY] = true
        env.activeTiles.positions.add(ivec2(tileX, tileY))

  # Helper: add team tint in a radius with simple Manhattan falloff
  proc addTintArea(baseX, baseY: int, color: Color, radius: int, scale: int) =
    for dx in -radius .. radius:
      for dy in -radius .. radius:
        let tileX = baseX + dx
        let tileY = baseY + dy
        if tileX >= 0 and tileX < MapWidth and tileY >= 0 and tileY < MapHeight:
          let dist = abs(dx) + abs(dy)
          let falloff = max(1, radius * 2 + 1 - dist)
          markActiveTile(tileX, tileY)
          let strength = scale.float32 * falloff.float32
          safeTintAdd(env.tintMods[tileX][tileY].r, int((color.r - 0.7) * strength))
          safeTintAdd(env.tintMods[tileX][tileY].g, int((color.g - 0.65) * strength))
          safeTintAdd(env.tintMods[tileX][tileY].b, int((color.b - 0.6) * strength))

  # Process all entities and mark their affected positions as active
  for thing in env.things:
    let pos = thing.pos
    if pos.x < 0 or pos.x >= MapWidth or pos.y < 0 or pos.y >= MapHeight:
      continue
    let baseX = pos.x.int
    let baseY = pos.y.int

    case thing.kind
    of Tumor:
      # Tumors create creep spread in 5x5 area (active seeds glow brighter)
      let creepIntensity = if thing.hasClaimedTerritory: 2 else: 1

      for dx in -2 .. 2:
        for dy in -2 .. 2:
          let tileX = baseX + dx
          let tileY = baseY + dy
          if tileX >= 0 and tileX < MapWidth and tileY >= 0 and tileY < MapHeight:
            # Distance-based falloff for more organic look
            let manDist = abs(dx) + abs(dy)  # Manhattan distance
            let falloff = max(1, 5 - manDist)  # Stronger at center, weaker at edges (5x5 grid)
            markActiveTile(tileX, tileY)

            # Tumor creep effect with overflow protection
            safeTintAdd(env.tintMods[tileX][tileY].r, -15 * creepIntensity * falloff)
            safeTintAdd(env.tintMods[tileX][tileY].g, -8 * creepIntensity * falloff)
            safeTintAdd(env.tintMods[tileX][tileY].b, 20 * creepIntensity * falloff)

    of Agent:
      let tribeId = thing.agentId
      if tribeId < agentVillageColors.len:
        addTintArea(baseX, baseY, agentVillageColors[tribeId], radius = 2, scale = 90)

    of PlantedLantern:
      if thing.lanternHealthy and thing.teamId >= 0 and thing.teamId < teamColors.len:
        addTintArea(baseX, baseY, teamColors[thing.teamId], radius = 2, scale = 60)

    else:
      discard

proc applyTintModifications(env: Environment) =
  ## Apply tint modifications to entity positions and their surrounding areas

  # Apply modifications only to tiles touched this frame
  for pos in env.activeTiles.positions:
    let tileX = pos.x.int
    let tileY = pos.y.int
    if tileX < 0 or tileX >= MapWidth or tileY < 0 or tileY >= MapHeight:
      continue

    # Skip if tint modifications are below minimum threshold
    let tint = env.tintMods[tileX][tileY]
    if abs(tint.r) < MinTintEpsilon and abs(tint.g) < MinTintEpsilon and abs(tint.b) < MinTintEpsilon:
      continue

    # Skip tinting on water tiles (rivers should remain clean)
    if env.terrain[tileX][tileY] == Water:
      continue

    # Get current color as integers (scaled by 1000 for precision)
    var r = int(env.tileColors[tileX][tileY].r * 1000)
    var g = int(env.tileColors[tileX][tileY].g * 1000)
    var b = int(env.tileColors[tileX][tileY].b * 1000)

    # Apply unified tint modifications
    r += tint.r div 10  # 10% of the modification
    g += tint.g div 10
    b += tint.b div 10

    # Convert back to float with clamping
    env.tileColors[tileX][tileY].r = min(max(r.float32 / 1000.0, 0.3), 1.2)
    env.tileColors[tileX][tileY].g = min(max(g.float32 / 1000.0, 0.3), 1.2)
    env.tileColors[tileX][tileY].b = min(max(b.float32 / 1000.0, 0.3), 1.2)

  # Apply global decay to ALL tiles (but infrequently for performance)
  if env.currentStep mod 30 == 0 and env.currentStep > 0:
    let decay = 0.98'f32  # 2% decay every 30 steps

    for x in 0 ..< MapWidth:
      for y in 0 ..< MapHeight:
        # Get the base color for this tile (could be team color for houses)
        let baseR = env.baseTileColors[x][y].r
        let baseG = env.baseTileColors[x][y].g
        let baseB = env.baseTileColors[x][y].b

        # Only decay if color differs from base (avoid floating point errors)
        # Lowered threshold to allow subtle creep effects to be balanced by decay
        if abs(env.tileColors[x][y].r - baseR) > 0.001 or
           abs(env.tileColors[x][y].g - baseG) > 0.001 or
           abs(env.tileColors[x][y].b - baseB) > 0.001:
          env.tileColors[x][y].r = env.tileColors[x][y].r * decay + baseR * (1.0 - decay)
          env.tileColors[x][y].g = env.tileColors[x][y].g * decay + baseG * (1.0 - decay)
          env.tileColors[x][y].b = env.tileColors[x][y].b * decay + baseB * (1.0 - decay)

        # Also decay intensity back to base intensity
        let baseIntensity = env.baseTileColors[x][y].intensity
        if abs(env.tileColors[x][y].intensity - baseIntensity) > 0.01:
          env.tileColors[x][y].intensity = env.tileColors[x][y].intensity * decay + baseIntensity * (1.0 - decay)

proc add(env: Environment, thing: Thing) =
  if thing.inventory.len == 0:
    thing.inventory = emptyInventory()
  env.things.add(thing)
  if thing.kind == Agent:
    env.agents.add(thing)
    env.stats.add(Stats())
  if isValidPos(thing.pos):
    env.grid[thing.pos.x][thing.pos.y] = thing

proc plantAction(env: Environment, id: int, agent: Thing, argument: int) =
  ## Plant lantern at agent's current position - argument specifies direction (0=N, 1=S, 2=W, 3=E, 4=NW, 5=NE, 6=SW, 7=SE)
  if argument > 7:
    inc env.stats[id].actionInvalid
    return

  # Calculate target position based on orientation argument
  let plantOrientation = Orientation(argument)
  let delta = getOrientationDelta(plantOrientation)
  var targetPos = agent.pos
  targetPos.x += int32(delta.x)
  targetPos.y += int32(delta.y)

  # Check bounds
  if targetPos.x < 0 or targetPos.x >= MapWidth or targetPos.y < 0 or targetPos.y >= MapHeight:
    inc env.stats[id].actionInvalid
    return

  # Check if position is empty and not water
  if not env.isEmpty(targetPos) or env.hasDoor(targetPos) or isBlockedTerrain(env.terrain[targetPos.x][targetPos.y]) or isTileFrozen(targetPos, env):
    inc env.stats[id].actionInvalid
    return

  if agent.inventoryLantern > 0:
    # Calculate team ID directly from the planting agent's ID
    let teamId = getTeamId(agent.agentId)

    # Plant the lantern
    let lantern = Thing(
      kind: PlantedLantern,
      pos: targetPos,
      teamId: teamId,
      lanternHealthy: true
    )

    env.add(lantern)

    # Consume the lantern from agent's inventory
    agent.inventoryLantern = 0

    # Give reward for planting
    agent.reward += env.config.clothReward * 0.5  # Half reward for planting

    inc env.stats[id].actionPlant
  elif agent.inventoryWood >= RoadWoodCost:
    # Build a road tile on empty terrain
    if env.terrain[targetPos.x][targetPos.y] != Empty:
      inc env.stats[id].actionInvalid
      return

    agent.inventoryWood = max(0, agent.inventoryWood - RoadWoodCost)
    env.updateObservations(AgentInventoryWoodLayer, agent.pos, agent.inventoryWood)

    env.terrain[targetPos.x][targetPos.y] = Road
    env.resetTileColor(targetPos)
    env.updateObservations(TintLayer, targetPos, 0)

    inc env.stats[id].actionPlant
  else:
    inc env.stats[id].actionInvalid

proc plantResourceAction(env: Environment, id: int, agent: Thing, argument: int) =
  ## Plant wheat (args 0-3) or tree (args 4-7) onto an adjacent fertile tile
  if argument < 0 or argument >= 8:
    inc env.stats[id].actionInvalid
    return

  let plantingTree = argument >= 4
  let dirIndex = if plantingTree: argument - 4 else: argument
  let orientation = Orientation(dirIndex)
  let delta = getOrientationDelta(orientation)
  let targetPos = ivec2(agent.pos.x + delta.x.int32, agent.pos.y + delta.y.int32)

  # Bounds and occupancy checks
  if targetPos.x < 0 or targetPos.x >= MapWidth or targetPos.y < 0 or targetPos.y >= MapHeight:
    inc env.stats[id].actionInvalid
    return
  if not env.isEmpty(targetPos) or env.hasDoor(targetPos) or isBlockedTerrain(env.terrain[targetPos.x][targetPos.y]) or isTileFrozen(targetPos, env):
    inc env.stats[id].actionInvalid
    return
  if env.terrain[targetPos.x][targetPos.y] != Fertile:
    inc env.stats[id].actionInvalid
    return

  if plantingTree:
    if agent.inventoryWood <= 0:
      inc env.stats[id].actionInvalid
      return
    agent.inventoryWood = max(0, agent.inventoryWood - 1)
    env.updateObservations(AgentInventoryWoodLayer, agent.pos, agent.inventoryWood)
    env.terrain[targetPos.x][targetPos.y] = Empty
    env.resetTileColor(targetPos)
    env.add(Thing(
      kind: TreeObject,
      pos: targetPos,
      treeVariant: TreeVariantPine
    ))
  else:
    if agent.inventoryWheat <= 0:
      inc env.stats[id].actionInvalid
      return
    agent.inventoryWheat = max(0, agent.inventoryWheat - 1)
    env.updateObservations(AgentInventoryWheatLayer, agent.pos, agent.inventoryWheat)
    env.terrain[targetPos.x][targetPos.y] = Wheat
    env.resetTileColor(targetPos)

  # Consuming fertility (terrain replaced above)
  inc env.stats[id].actionPlantResource<|MERGE_RESOLUTION|>--- conflicted
+++ resolved
@@ -272,11 +272,7 @@
   true
 
 proc tryPickupThing(env: Environment, agent: Thing, thing: Thing): bool =
-<<<<<<< HEAD
-  if thing.kind in {Agent, Tumor, TreeObject, Cow, assembler, Stump}:
-=======
-  if thing.kind in {Agent, Tumor, TreeObject, Cow, Altar}:
->>>>>>> 8e21691b
+  if thing.kind in {Agent, Tumor, TreeObject, Cow, Altar, Stump}:
     return false
   if thing.kind == Skeleton:
     for itemKey, count in thing.inventory.pairs:
