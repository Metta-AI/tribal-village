--- conflicted
+++ resolved
@@ -136,7 +136,8 @@
   ThingKind* = enum
     Agent
     Wall
-    TreeObject
+    Pine
+    Palm
     Mine
     Magma  # Magma pool that smelts ore into bars
     Altar
@@ -159,11 +160,7 @@
     MiningCamp
     Farm
     Stump
-<<<<<<< HEAD
-    PlantedLantern  # Planted lanterns that spread team colors
-=======
     Lantern  # Lanterns that spread team colors
->>>>>>> 618380a1
     TownCenter
     House
     Barracks
@@ -202,7 +199,7 @@
     hasClaimedTerritory*: bool  # Whether this tumor has already branched and is now inert
     turnsAlive*: int            # Number of turns this tumor has been alive
 
-    # PlantedLantern:
+    # Lantern:
     teamId*: int               # Which team this lantern belongs to (for color spreading)
     lanternHealthy*: bool      # Whether lantern is active (not destroyed by tumor)
 
