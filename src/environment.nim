import std/tables, vmath, chroma
import rng_compat
import terrain, objects, workshop, items, common
export terrain, objects, workshop, items, common


const
  # Map Layout
  MapLayoutRoomsX* = 1
  MapLayoutRoomsY* = 1
  MapBorder* = 4
  MapRoomWidth* = 192  # 16:9 aspect ratio
  MapRoomHeight* = 108
  MapRoomBorder* = 0

  AgentMaxHp* = 5

  # World Objects
  # Eight bases with six agents each -> 48 agents total (divisible by 12 and 16 for batching).
  MapRoomObjectsHouses* = 8
  MapAgentsPerHouse* = 20
  MapRoomObjectsAgents* = MapRoomObjectsHouses * MapAgentsPerHouse  # Agent slots across all villages
  MapRoomObjectsConverters* = 10
  MapRoomObjectsMines* = 20
  MapRoomObjectsWalls* = 30

  # Agent Parameters
  MapObjectAgentMaxInventory* = 5

  # Building Parameters
  MapObjectassemblerInitialHearts* = 5
  MapObjectassemblerCooldown* = 10
  MapObjectassemblerRespawnCost* = 1
  MapObjectassemblerAutoSpawnThreshold* = 5
  BarrelCapacity* = 50
  MapObjectMineCooldown* = 5
  MapObjectMineInitialResources* = 30
  DoorMaxHearts* = 5
  RoadWoodCost* = 1
  WatchTowerWoodCost* = 2

  # Gameplay
  MinTintEpsilon* = 5

  # Observation System
  ObservationLayers* = 21
  ObservationWidth* = 11
  ObservationHeight* = 11

  # Action tint observation codes (TintLayer values)
  ActionTintAttack* = 1'u8   # red overlay when attacking
  ActionTintShield* = 2'u8   # gold overlay when shielding (armor up)
  ActionTintHeal* = 3'u8     # green overlay when healing

  # Computed Values
  MapAgents* = MapRoomObjectsAgents * MapLayoutRoomsX * MapLayoutRoomsY
  MapWidth* = MapLayoutRoomsX * (MapRoomWidth + MapRoomBorder) + MapBorder
  MapHeight* = MapLayoutRoomsY * (MapRoomHeight + MapRoomBorder) + MapBorder

  # Compile-time optimization constants
  ObservationRadius* = ObservationWidth div 2  # 5 - computed once
  MapAgentsPerHouseFloat* = MapAgentsPerHouse.float32  # Avoid runtime conversion

{.push inline.}
proc getTeamId*(agentId: int): int =
  ## Inline team ID calculation - frequently used
  agentId div MapAgentsPerHouse

template isValidPos*(pos: IVec2): bool =
  ## Inline bounds checking template - very frequently used
  pos.x >= 0 and pos.x < MapWidth and pos.y >= 0 and pos.y < MapHeight

template safeTintAdd*(tintMod: var int16, delta: int): void =
  ## Safe tint accumulation with overflow protection
  tintMod = max(-32000'i16, min(32000'i16, tintMod + delta.int16))
{.pop.}



type
  ObservationName* = enum
    AgentLayer = 0        # Team-aware: 0=empty, 1=team0, 2=team1, 3=team2, 255=Tumor
    AgentOrientationLayer = 1
    AgentInventoryOreLayer = 2
    AgentInventoryBatteryLayer = 3
    AgentInventoryWaterLayer = 4
    AgentInventoryWheatLayer = 5
    AgentInventoryWoodLayer = 6
    AgentInventorySpearLayer = 7
    AgentInventoryLanternLayer = 8
    AgentInventoryArmorLayer = 9
    WallLayer = 10
    MineLayer = 11
    MineResourceLayer = 12
    MineReadyLayer = 13
    ConverterLayer = 14  # Renamed from Converter
    ConverterReadyLayer = 15
    assemblerLayer = 16
    assemblerHeartsLayer = 17  # Hearts for respawning
    assemblerReadyLayer = 18
    TintLayer = 19        # Unified tint layer for all environmental effects
    AgentInventoryBreadLayer = 20  # Bread baked from clay oven


  ThingKind* = enum
    Agent
    Wall
    Mine
    Converter  # Smelts ore into bars
    assembler
    Spawner
    Tumor
    Armory
    Forge
    ClayOven
    WeavingLoom
    Bed
    Chair
    Table
    Statue
    WatchTower
    Barrel
    PlantedLantern  # Planted lanterns that spread team colors

  Thing* = ref object
    kind*: ThingKind
    pos*: IVec2
    id*: int
    layer*: int
    cooldown*: int
    frozen*: int

    # Agent:
    agentId*: int
    orientation*: Orientation
    inventory*: Inventory
    barrelCapacity*: int
    reward*: float32
    hp*: int
    maxHp*: int
    homeassembler*: IVec2      # Position of agent's home assembler for respawning
    # Tumor:
    homeSpawner*: IVec2     # Position of tumor's home spawner
    hasClaimedTerritory*: bool  # Whether this tumor has already branched and is now inert
    turnsAlive*: int            # Number of turns this tumor has been alive

    # PlantedLantern:
    teamId*: int               # Which team this lantern belongs to (for color spreading)
    lanternHealthy*: bool      # Whether lantern is active (not destroyed by tumor)

    # Spawner: (no longer needs assembler targeting for new creep spread behavior)

  Stats* = ref object
    # Agent Stats - simplified actions:
    actionInvalid*: int
    actionNoop*: int     # Action 0: NOOP
    actionMove*: int     # Action 1: MOVE
    actionAttack*: int   # Action 2: ATTACK
    actionUse*: int      # Action 3: USE (terrain/buildings)
    actionSwap*: int     # Action 4: SWAP
    actionPlant*: int    # Action 6: PLANT lantern
    actionPut*: int      # Action 5: GIVE to teammate
    actionPlantResource*: int  # Action 7: Plant wheat/tree onto fertile tile

  TileColor* = object
    r*, g*, b*: float32      # RGB color components
    intensity*: float32      # Overall intensity/brightness modifier

  # Tint modification layers for efficient batch updates
  TintModification* = object
    r*, g*, b*: int16       # Delta values to add (scaled by 1000)

  # Track active tiles for sparse processing
  ActiveTiles* = object
    positions*: seq[IVec2]  # Linear list of active tiles
    flags*: array[MapWidth, array[MapHeight, bool]]  # Dedup mask per tile

  # Action tint overlay (short-lived highlights for combat/effects)
  ActionTintCountdown* = array[MapWidth, array[MapHeight, int8]]
  ActionTintColor* = array[MapWidth, array[MapHeight, TileColor]]
  ActionTintFlags* = array[MapWidth, array[MapHeight, bool]]

const
  BaseTileColorDefault = TileColor(r: 0.7, g: 0.65, b: 0.6, intensity: 1.0)
  # Tiles at peak clippy tint (fully saturated creep hue) count as frozen.
  # Single source of truth for the clippy/creep tint; aligned to clamp limits so tiles can actually reach it.
  ClippyTint* = TileColor(r: 0.30'f32, g: 0.30'f32, b: 1.20'f32, intensity: 0.80'f32)
  ClippyTintTolerance* = 0.06'f32

type
  # Configuration structure for environment - ONLY runtime parameters
  # Structural constants (map size, agent count, observation dimensions) remain compile-time constants
  EnvironmentConfig* = object
    # Core game parameters
    maxSteps*: int

    # Combat configuration
    tumorSpawnRate*: float

    # Reward configuration
    heartReward*: float
    oreReward*: float
    barReward*: float
    woodReward*: float
    waterReward*: float
    wheatReward*: float
    spearReward*: float
    armorReward*: float
    foodReward*: float
    clothReward*: float
    tumorKillReward*: float
    survivalPenalty*: float
    deathPenalty*: float

  Environment* = ref object
    currentStep*: int
    config*: EnvironmentConfig  # Configuration for this environment
    shouldReset*: bool  # Track if environment needs reset
    observationsInitialized*: bool  # Track whether observation tensors are populated
    things*: seq[Thing]
    agents*: seq[Thing]
    grid*: array[MapWidth, array[MapHeight, Thing]]
    doorTeams*: array[MapWidth, array[MapHeight, int16]]  # -1 means no door
    doorHearts*: array[MapWidth, array[MapHeight, int8]]
    terrain*: TerrainGrid
    tileColors*: array[MapWidth, array[MapHeight, TileColor]]  # Main color array
    baseTileColors*: array[MapWidth, array[MapHeight, TileColor]]  # Base colors (terrain)
    tintMods*: array[MapWidth, array[MapHeight, TintModification]]  # Unified tint modifications
    activeTiles*: ActiveTiles  # Sparse list of tiles to process
    actionTintCountdown*: ActionTintCountdown  # Short-lived combat/heal highlights
    actionTintColor*: ActionTintColor
    actionTintFlags*: ActionTintFlags
    actionTintPositions*: seq[IVec2]
    shieldCountdown*: array[MapAgents, int8]  # shield active timer per agent
    observations*: array[
      MapAgents,
      array[ObservationLayers,
        array[ObservationWidth, array[ObservationHeight, uint8]]
      ]
    ]
    terminated*: array[MapAgents, float32]
    truncated*: array[MapAgents, float32]
    stats: seq[Stats]

# Global village color management and palettes
var agentVillageColors*: seq[Color] = @[]
var teamColors*: seq[Color] = @[]
var assemblerColors*: Table[IVec2, Color] = initTable[IVec2, Color]()

include equipment

# Forward declaration so combat helpers can update observations before the
# inline definition later in the file.
proc updateObservations(env: Environment, layer: ObservationName, pos: IVec2, value: int)

const WarmVillagePalette* = [
  # Eight bright, evenly spaced tints (similar brightness, varied hue; away from clippy purple)
  color(0.910, 0.420, 0.420, 1.0),  # team 0: soft red        (#e86b6b)
  color(0.940, 0.650, 0.420, 1.0),  # team 1: soft orange     (#f0a86b)
  color(0.940, 0.820, 0.420, 1.0),  # team 2: soft yellow     (#f0d56b)
  color(0.600, 0.840, 0.500, 1.0),  # team 3: soft olive-lime (#99d680)
  color(0.780, 0.380, 0.880, 1.0),  # team 4: warm magenta    (#c763e0)
  color(0.420, 0.720, 0.940, 1.0),  # team 5: soft sky        (#6ab8f0)
  color(0.870, 0.870, 0.870, 1.0),  # team 6: light gray      (#dedede)
  color(0.930, 0.560, 0.820, 1.0)   # team 7: soft pink       (#ed8fd1)
]

# Combat tint helpers (inlined from combat.nim)
proc applyActionTint(env: Environment, pos: IVec2, tintColor: TileColor, duration: int8, tintCode: uint8) =
  if pos.x < 0 or pos.x >= MapWidth or pos.y < 0 or pos.y >= MapHeight:
    return
  env.actionTintColor[pos.x][pos.y] = tintColor
  env.actionTintCountdown[pos.x][pos.y] = duration
  # Keep observation tint layer in sync so agents can “see” recent combat actions
  env.updateObservations(TintLayer, pos, tintCode.int)
  if not env.actionTintFlags[pos.x][pos.y]:
    env.actionTintFlags[pos.x][pos.y] = true
    env.actionTintPositions.add(pos)

proc applyShieldBand(env: Environment, agent: Thing, orientation: Orientation) =
  let d = getOrientationDelta(orientation)
  let tint = TileColor(r: 0.95, g: 0.75, b: 0.25, intensity: 1.1)

  # Diagonal orientations should “wrap the corner”: cover the forward diagonal tile
  # plus the two adjacent cardinals (one step in x, one step in y).
  if abs(d.x) == 1 and abs(d.y) == 1:
    let diagPos = agent.pos + ivec2(d.x, d.y)
    let xPos = agent.pos + ivec2(d.x, 0)
    let yPos = agent.pos + ivec2(0, d.y)
    env.applyActionTint(diagPos, tint, 2, ActionTintShield)
    env.applyActionTint(xPos, tint, 2, ActionTintShield)
    env.applyActionTint(yPos, tint, 2, ActionTintShield)
  else:
    # Cardinal facing: keep a 3-wide band centered on the forward tile
    let perp = if d.x != 0: ivec2(0, 1) else: ivec2(1, 0)
    let forward = agent.pos + ivec2(d.x, d.y)
    for offset in -1 .. 1:
      let p = forward + ivec2(perp.x * offset, perp.y * offset)
      env.applyActionTint(p, tint, 2, ActionTintShield)

proc applySpearStrike(env: Environment, agent: Thing, orientation: Orientation) =
  let d = getOrientationDelta(orientation)
  let left = ivec2(-d.y, d.x)
  let right = ivec2(d.y, -d.x)
  let tint = TileColor(r: 0.9, g: 0.15, b: 0.15, intensity: 1.15)
  for step in 1 .. 3:
    let forward = agent.pos + ivec2(d.x * step, d.y * step)
    env.applyActionTint(forward, tint, 2, ActionTintAttack)
    # Keep spear width contiguous: side tiles offset by 1 perpendicular, not scaled by range.
    env.applyActionTint(forward + left, tint, 2, ActionTintAttack)
    env.applyActionTint(forward + right, tint, 2, ActionTintAttack)

# Utility to tick a building cooldown and update its ready observation if provided.
proc tickCooldown(env: Environment, thing: Thing, readyLayer: ObservationName = TintLayer, updateLayer = false) =
  if thing.cooldown > 0:
    dec thing.cooldown
    if updateLayer:
      env.updateObservations(readyLayer, thing.pos, thing.cooldown)

var
  env*: Environment  # Global environment instance
  selection*: Thing  # Currently selected entity for UI interaction

# Frozen detection (terrain & buildings share the same tint-based check)
proc matchesClippyTint(color: TileColor): bool =
  ## Frozen only when the tile tint fully matches the clippy tint.
  abs(color.r - ClippyTint.r) <= ClippyTintTolerance and
  abs(color.g - ClippyTint.g) <= ClippyTintTolerance and
  abs(color.b - ClippyTint.b) <= ClippyTintTolerance

proc isTileFrozen*(pos: IVec2, env: Environment): bool =
  if pos.x < 0 or pos.x >= MapWidth or pos.y < 0 or pos.y >= MapHeight:
    return false
  return matchesClippyTint(env.tileColors[pos.x][pos.y])

proc isBuildingFrozen*(pos: IVec2, env: Environment): bool =
  ## Backwards-compatible alias for frozen detection on buildings.
  return isTileFrozen(pos, env)

proc isThingFrozen*(thing: Thing, env: Environment): bool =
  ## Anything explicitly frozen or sitting on a frozen tile counts as non-interactable.
  if thing.frozen > 0:
    return true
  return isTileFrozen(thing.pos, env)

proc render*(env: Environment): string =
  for y in 0 ..< MapHeight:
    for x in 0 ..< MapWidth:
      var cell = " "
      # First check terrain
      case env.terrain[x][y]
      of Bridge:
        cell = "="
      of Water:
        cell = "~"
      of Wheat:
        cell = "."
      of Tree:
        cell = "T"
      of Fertile:
        cell = "f"
      of Road:
        cell = "r"
      of Empty:
        cell = " "
      # Then override with objects if present
      for thing in env.things:
        if thing.pos.x == x and thing.pos.y == y:
          case thing.kind
          of Agent:
            cell = "A"
          of Wall:
            cell = "#"
          of Mine:
            cell = "m"
          of Converter:
            cell = "g"
          of assembler:
            cell = "a"
          of Spawner:
            cell = "t"
          of Tumor:
            cell = "C"
          of Armory:
            cell = "A"
          of Forge:
            cell = "F"
          of ClayOven:
            cell = "O"
          of WeavingLoom:
            cell = "W"
          of Barrel:
            cell = "b"
          of Bed:
            cell = "B"
          of Chair:
            cell = "H"
          of Table:
            cell = "T"
          of Statue:
            cell = "S"
          of WatchTower:
            cell = "^"
          of PlantedLantern:
            cell = "L"
          break
      result.add(cell)
    result.add("\n")


proc clear[T](s: var openarray[T]) =
  ## Zero out a contiguous buffer (arrays/openarrays) without reallocating.
  let p = cast[pointer](s[0].addr)
  zeroMem(p, s.len * sizeof(T))


{.push inline.}
proc updateObservations(
  env: Environment,
  layer: ObservationName,
  pos: IVec2,
  value: int
) =
  ## Ultra-optimized observation update - early bailout and minimal calculations
  let layerId = ord(layer)

  # Ultra-fast observation update with minimal calculations

  # Still need to check all agents but with optimized early exit
  let agentCount = env.agents.len
  for agentId in 0 ..< agentCount:
    let agentPos = env.agents[agentId].pos

    # Ultra-fast bounds check using compile-time constants
    let dx = pos.x - agentPos.x
    let dy = pos.y - agentPos.y
    if dx < -ObservationRadius or dx > ObservationRadius or
       dy < -ObservationRadius or dy > ObservationRadius:
      continue

    let x = dx + ObservationRadius
    let y = dy + ObservationRadius
    var agentLayer = addr env.observations[agentId][layerId]
    agentLayer[][x][y] = value.uint8
  env.observationsInitialized = true
{.pop.}


proc rebuildObservations*(env: Environment) =
  ## Recompute all observation layers from the current environment state when needed.
  env.observations.clear()
  env.observationsInitialized = false

  # Populate agent-centric layers (presence, orientation, inventory).
  for agent in env.agents:
    if agent.isNil:
      continue
    if not isValidPos(agent.pos):
      continue
    let teamValue = getTeamId(agent.agentId) + 1
    env.updateObservations(AgentLayer, agent.pos, teamValue)
    env.updateObservations(AgentOrientationLayer, agent.pos, agent.orientation.int)
    env.updateObservations(AgentInventoryOreLayer, agent.pos, getInv(agent, ItemOre))
    env.updateObservations(AgentInventoryBatteryLayer, agent.pos, getInv(agent, ItemBattery))
    env.updateObservations(AgentInventoryWaterLayer, agent.pos, getInv(agent, ItemWater))
    env.updateObservations(AgentInventoryWheatLayer, agent.pos, getInv(agent, ItemWheat))
    env.updateObservations(AgentInventoryWoodLayer, agent.pos, getInv(agent, ItemWood))
    env.updateObservations(AgentInventorySpearLayer, agent.pos, getInv(agent, ItemSpear))
    env.updateObservations(AgentInventoryLanternLayer, agent.pos, getInv(agent, ItemLantern))
    env.updateObservations(AgentInventoryArmorLayer, agent.pos, getInv(agent, ItemArmor))
    env.updateObservations(AgentInventoryBreadLayer, agent.pos, getInv(agent, ItemBread))

  # Populate environment object layers.
  for thing in env.things:
    if thing.isNil:
      continue
    case thing.kind
    of Agent:
      discard  # Already handled above.
    of Wall:
      env.updateObservations(WallLayer, thing.pos, 1)
    of Mine:
      env.updateObservations(MineLayer, thing.pos, 1)
      env.updateObservations(MineResourceLayer, thing.pos, thing.resources)
      env.updateObservations(MineReadyLayer, thing.pos, thing.cooldown)
    of Converter:
      env.updateObservations(ConverterLayer, thing.pos, 1)
      env.updateObservations(ConverterReadyLayer, thing.pos, thing.cooldown)
    of assembler:
      env.updateObservations(assemblerLayer, thing.pos, 1)
      env.updateObservations(assemblerHeartsLayer, thing.pos, thing.hearts)
      env.updateObservations(assemblerReadyLayer, thing.pos, thing.cooldown)
    of Spawner:
      discard  # No dedicated observation layer for spawners.
    of Tumor:
      env.updateObservations(AgentLayer, thing.pos, 255)
    of Armory, Forge, ClayOven, WeavingLoom, Bed, Chair, Table, Statue, WatchTower, Barrel, PlantedLantern:
      discard

  env.observationsInitialized = true


{.push inline.}
proc getThing(env: Environment, pos: IVec2): Thing =
  if not isValidPos(pos):
    return nil
  return env.grid[pos.x][pos.y]

proc isEmpty*(env: Environment, pos: IVec2): bool =
  if not isValidPos(pos):
    return false
  return env.grid[pos.x][pos.y] == nil

proc hasDoor*(env: Environment, pos: IVec2): bool =
  if not isValidPos(pos):
    return false
  return env.doorTeams[pos.x][pos.y] >= 0

proc getDoorTeam*(env: Environment, pos: IVec2): int =
  if not isValidPos(pos):
    return -1
  return env.doorTeams[pos.x][pos.y].int

proc canAgentPassDoor*(env: Environment, agent: Thing, pos: IVec2): bool =
  if not env.hasDoor(pos):
    return true
  return env.getDoorTeam(pos) == getTeamId(agent.agentId)
{.pop.}

proc resetTileColor*(env: Environment, pos: IVec2) =
  ## Restore a tile to the default floor color
  env.tileColors[pos.x][pos.y] = BaseTileColorDefault
  env.baseTileColors[pos.x][pos.y] = BaseTileColorDefault

proc clearDoors(env: Environment) =
  for x in 0 ..< MapWidth:
    for y in 0 ..< MapHeight:
      env.doorTeams[x][y] = -1
      env.doorHearts[x][y] = 0

<<<<<<< HEAD
proc getInv*(thing: Thing, key: ItemKey): int =
  if key.len == 0:
    return 0
  if thing.inventory.hasKey(key):
    return thing.inventory[key]
  0

proc setInv*(thing: Thing, key: ItemKey, value: int) =
  if key.len == 0:
    return
  if value <= 0:
    if thing.inventory.hasKey(key):
      thing.inventory.del(key)
  else:
    thing.inventory[key] = value

proc addInv*(thing: Thing, key: ItemKey, delta: int): int =
  if key.len == 0 or delta == 0:
    return getInv(thing, key)
  let newVal = getInv(thing, key) + delta
  setInv(thing, key, newVal)
  newVal

proc updateAgentInventoryObs*(env: Environment, agent: Thing, key: ItemKey) =
  if key == ItemOre:
    env.updateObservations(AgentInventoryOreLayer, agent.pos, getInv(agent, key))
  elif key == ItemBattery:
    env.updateObservations(AgentInventoryBatteryLayer, agent.pos, getInv(agent, key))
  elif key == ItemWater:
    env.updateObservations(AgentInventoryWaterLayer, agent.pos, getInv(agent, key))
  elif key == ItemWheat:
    env.updateObservations(AgentInventoryWheatLayer, agent.pos, getInv(agent, key))
  elif key == ItemWood:
    env.updateObservations(AgentInventoryWoodLayer, agent.pos, getInv(agent, key))
  elif key == ItemSpear:
    env.updateObservations(AgentInventorySpearLayer, agent.pos, getInv(agent, key))
  elif key == ItemLantern:
    env.updateObservations(AgentInventoryLanternLayer, agent.pos, getInv(agent, key))
  elif key == ItemArmor:
    env.updateObservations(AgentInventoryArmorLayer, agent.pos, getInv(agent, key))
  elif key == ItemBread:
    env.updateObservations(AgentInventoryBreadLayer, agent.pos, getInv(agent, key))

proc agentMostHeldItem(agent: Thing): tuple[key: ItemKey, count: int] =
  ## Pick the item with the highest count to deposit into an empty barrel.
  result = (key: ItemNone, count: 0)
  for key, count in agent.inventory.pairs:
    if count > result.count:
      result = (key: key, count: count)
      env.doorHearts[x][y] = 0



=======
proc agentItemCount*(agent: Thing, kind: ItemKind): int =
  case kind
  of Ore: agent.inventoryOre
  of Bar: agent.inventoryBar
  of Water: agent.inventoryWater
  of Wheat: agent.inventoryWheat
  of Wood: agent.inventoryWood
  of Spear: agent.inventorySpear
  of Lantern: agent.inventoryLantern
  of Armor: agent.inventoryArmor
  of Bread: agent.inventoryBread
  else: 0

proc setAgentItem*(agent: Thing, kind: ItemKind, value: int) =
  case kind
  of Ore: agent.inventoryOre = value
  of Bar: agent.inventoryBar = value
  of Water: agent.inventoryWater = value
  of Wheat: agent.inventoryWheat = value
  of Wood: agent.inventoryWood = value
  of Spear: agent.inventorySpear = value
  of Lantern: agent.inventoryLantern = value
  of Armor: agent.inventoryArmor = value
  of Bread: agent.inventoryBread = value
  else: discard

proc updateAgentInventoryObs*(env: Environment, agent: Thing, kind: ItemKind) =
  case kind
  of Ore: env.updateObservations(AgentInventoryOreLayer, agent.pos, agent.inventoryOre)
  of Bar: env.updateObservations(AgentInventoryBarLayer, agent.pos, agent.inventoryBar)
  of Water: env.updateObservations(AgentInventoryWaterLayer, agent.pos, agent.inventoryWater)
  of Wheat: env.updateObservations(AgentInventoryWheatLayer, agent.pos, agent.inventoryWheat)
  of Wood: env.updateObservations(AgentInventoryWoodLayer, agent.pos, agent.inventoryWood)
  of Spear: env.updateObservations(AgentInventorySpearLayer, agent.pos, agent.inventorySpear)
  of Lantern: env.updateObservations(AgentInventoryLanternLayer, agent.pos, agent.inventoryLantern)
  of Armor: env.updateObservations(AgentInventoryArmorLayer, agent.pos, agent.inventoryArmor)
  of Bread: env.updateObservations(AgentInventoryBreadLayer, agent.pos, agent.inventoryBread)
  else: discard

proc agentMostHeldItem(agent: Thing): tuple[kind: ItemKind, count: int] =
  ## Pick the item with the highest count to deposit into an empty barrel.
  result = (kind: ItemNone, count: 0)
  template consider(itemKind: ItemKind, qty: int) =
    if qty > result.count:
      result = (kind: itemKind, count: qty)
  consider(Ore, agent.inventoryOre)
  consider(Bar, agent.inventoryBar)
  consider(Water, agent.inventoryWater)
  consider(Wheat, agent.inventoryWheat)
  consider(Wood, agent.inventoryWood)
  consider(Spear, agent.inventorySpear)
  consider(Lantern, agent.inventoryLantern)
  consider(Armor, agent.inventoryArmor)
  consider(Bread, agent.inventoryBread)
>>>>>>> 1560d19d
proc createTumor(pos: IVec2, homeSpawner: IVec2, r: var Rand): Thing =
  ## Create a new Tumor seed that can branch once before turning inert
  Thing(
    kind: Tumor,
    pos: pos,
    orientation: Orientation(randIntInclusive(r, 0, 3)),
    homeSpawner: homeSpawner,
    hasClaimedTerritory: false,  # Start mobile, will plant when far enough from others
    turnsAlive: 0                # New tumor hasn't lived any turns yet
  )






include "environment_actions"

include "environment_spawn"

include "environment_step"

# ============== COLOR MANAGEMENT ==============

proc generateEntityColor*(entityType: string, id: int, fallbackColor: Color = color(0.5, 0.5, 0.5, 1.0)): Color =
  ## Unified color generation for all entity types
  ## Uses deterministic palette indexing; no random sampling.
  case entityType:
  of "agent":
    if id >= 0 and id < agentVillageColors.len:
      return agentVillageColors[id]
    let teamId = getTeamId(id)
    if teamId >= 0 and teamId < teamColors.len:
      return teamColors[teamId]
    return fallbackColor
  of "village":
    if id >= 0 and id < teamColors.len:
      return teamColors[id]
    return fallbackColor
  else:
    return fallbackColor

proc getassemblerColor*(pos: IVec2): Color =
  ## Get assembler color by position, with white fallback.
  ## Falls back to the base tile color so assemblers start visibly tinted even
  ## before any dynamic color updates run.
  if assemblerColors.hasKey(pos):
    return assemblerColors[pos]

  if pos.x >= 0 and pos.x < MapWidth and pos.y >= 0 and pos.y < MapHeight:
    let base = env.baseTileColors[pos.x][pos.y]
    return color(base.r, base.g, base.b, 1.0)

  color(1.0, 1.0, 1.0, 1.0)<|MERGE_RESOLUTION|>--- conflicted
+++ resolved
@@ -538,7 +538,6 @@
       env.doorTeams[x][y] = -1
       env.doorHearts[x][y] = 0
 
-<<<<<<< HEAD
 proc getInv*(thing: Thing, key: ItemKey): int =
   if key.len == 0:
     return 0
@@ -588,66 +587,6 @@
   for key, count in agent.inventory.pairs:
     if count > result.count:
       result = (key: key, count: count)
-      env.doorHearts[x][y] = 0
-
-
-
-=======
-proc agentItemCount*(agent: Thing, kind: ItemKind): int =
-  case kind
-  of Ore: agent.inventoryOre
-  of Bar: agent.inventoryBar
-  of Water: agent.inventoryWater
-  of Wheat: agent.inventoryWheat
-  of Wood: agent.inventoryWood
-  of Spear: agent.inventorySpear
-  of Lantern: agent.inventoryLantern
-  of Armor: agent.inventoryArmor
-  of Bread: agent.inventoryBread
-  else: 0
-
-proc setAgentItem*(agent: Thing, kind: ItemKind, value: int) =
-  case kind
-  of Ore: agent.inventoryOre = value
-  of Bar: agent.inventoryBar = value
-  of Water: agent.inventoryWater = value
-  of Wheat: agent.inventoryWheat = value
-  of Wood: agent.inventoryWood = value
-  of Spear: agent.inventorySpear = value
-  of Lantern: agent.inventoryLantern = value
-  of Armor: agent.inventoryArmor = value
-  of Bread: agent.inventoryBread = value
-  else: discard
-
-proc updateAgentInventoryObs*(env: Environment, agent: Thing, kind: ItemKind) =
-  case kind
-  of Ore: env.updateObservations(AgentInventoryOreLayer, agent.pos, agent.inventoryOre)
-  of Bar: env.updateObservations(AgentInventoryBarLayer, agent.pos, agent.inventoryBar)
-  of Water: env.updateObservations(AgentInventoryWaterLayer, agent.pos, agent.inventoryWater)
-  of Wheat: env.updateObservations(AgentInventoryWheatLayer, agent.pos, agent.inventoryWheat)
-  of Wood: env.updateObservations(AgentInventoryWoodLayer, agent.pos, agent.inventoryWood)
-  of Spear: env.updateObservations(AgentInventorySpearLayer, agent.pos, agent.inventorySpear)
-  of Lantern: env.updateObservations(AgentInventoryLanternLayer, agent.pos, agent.inventoryLantern)
-  of Armor: env.updateObservations(AgentInventoryArmorLayer, agent.pos, agent.inventoryArmor)
-  of Bread: env.updateObservations(AgentInventoryBreadLayer, agent.pos, agent.inventoryBread)
-  else: discard
-
-proc agentMostHeldItem(agent: Thing): tuple[kind: ItemKind, count: int] =
-  ## Pick the item with the highest count to deposit into an empty barrel.
-  result = (kind: ItemNone, count: 0)
-  template consider(itemKind: ItemKind, qty: int) =
-    if qty > result.count:
-      result = (kind: itemKind, count: qty)
-  consider(Ore, agent.inventoryOre)
-  consider(Bar, agent.inventoryBar)
-  consider(Water, agent.inventoryWater)
-  consider(Wheat, agent.inventoryWheat)
-  consider(Wood, agent.inventoryWood)
-  consider(Spear, agent.inventorySpear)
-  consider(Lantern, agent.inventoryLantern)
-  consider(Armor, agent.inventoryArmor)
-  consider(Bread, agent.inventoryBread)
->>>>>>> 1560d19d
 proc createTumor(pos: IVec2, homeSpawner: IVec2, r: var Rand): Thing =
   ## Create a new Tumor seed that can branch once before turning inert
   Thing(
