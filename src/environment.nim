--- conflicted
+++ resolved
@@ -647,12 +647,8 @@
       discard  # No dedicated observation layer for spawners.
     of Tumor:
       env.updateObservations(AgentLayer, thing.pos, 255)
-<<<<<<< HEAD
-    of Cow, Skeleton, Armory, Forge, ClayOven, WeavingLoom, Bed, Chair, Table, Statue, WatchTower, Barrel, PlantedLantern:
-=======
-    of Cow, Armory, Forge, ClayOven, WeavingLoom, Bed, Chair, Table, Statue, WatchTower,
+    of Cow, Skeleton, Armory, Forge, ClayOven, WeavingLoom, Bed, Chair, Table, Statue, WatchTower,
        Barrel, Mill, LumberCamp, MiningCamp, Farm, PlantedLantern:
->>>>>>> b8b4f5b7
       discard
 
   env.observationsInitialized = true
