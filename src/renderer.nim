--- conflicted
+++ resolved
@@ -579,14 +579,9 @@
       else:
         case thing.kind
         of Wall: "Wall"
-<<<<<<< HEAD
-        of TreeObject: "Tree"
-        of Magma: "Magma Pool"
-=======
         of Pine: "Pine"
         of Palm: "Palm"
-        of Converter: "Magma Pool"
->>>>>>> 618380a1
+        of Magma: "Magma Pool"
         of Altar: "Altar"
         of Spawner: "Spawner"
         of Tumor: "Tumor"
