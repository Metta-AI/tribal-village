import
  boxy, vmath, windy, tables,
  std/[algorithm, math, strutils],
  common, environment, assets

# Infection system constants
const
  HeartPlusThreshold = 9           # Switch to compact heart counter after this many
  HeartCountFontPath = "data/Inter-Regular.ttf"
  HeartCountFontSize: float32 = 28
  HeartCountPadding = 6

var
  heartCountImages: Table[int, string] = initTable[int, string]()
  infoLabelImages: Table[string, string] = initTable[string, string]()
  doorSpriteKey* = "wall"

proc setDoorSprite*(key: string) =
  doorSpriteKey = key

template configureHeartFont(ctx: var Context) =
  ctx.font = HeartCountFontPath
  ctx.fontSize = HeartCountFontSize
  ctx.textBaseline = TopBaseline

const
  InfoLabelFontPath = HeartCountFontPath
  InfoLabelFontSize: float32 = 54
  InfoLabelPadding = 18
  InfoLabelInsetX = 100
  InfoLabelInsetY = 50

template configureInfoLabelFont(ctx: var Context) =
  ctx.font = InfoLabelFontPath
  ctx.fontSize = InfoLabelFontSize
  ctx.textBaseline = TopBaseline

proc ensureInfoLabel(text: string): string =
  if text.len == 0:
    return ""
  if text in infoLabelImages:
    return infoLabelImages[text]

  var measureCtx = newContext(1, 1)
  configureInfoLabelFont(measureCtx)
  let metrics = measureCtx.measureText(text)
  let labelWidth = max(1, metrics.width.int + InfoLabelPadding * 2)
  let labelHeight = max(1, measureCtx.fontSize.int + InfoLabelPadding * 2)

  var ctx = newContext(labelWidth, labelHeight)
  configureInfoLabelFont(ctx)
  ctx.fillStyle.color = color(0, 0, 0, 0.6)
  ctx.fillRect(0, 0, labelWidth.float32, labelHeight.float32)
  ctx.fillStyle.color = color(1, 1, 1, 1)
  ctx.fillText(text, vec2(InfoLabelPadding.float32, InfoLabelPadding.float32))

  let key = "selection_label/" & text.replace(" ", "_").replace("/", "_")
  bxy.addImage(key, ctx.image, mipmaps = false)
  infoLabelImages[text] = key
  result = key

proc getInfectionLevel*(pos: IVec2): float32 =
  ## Simple infection level based on color temperature
  return if isBuildingFrozen(pos, env): 1.0 else: 0.0

proc getInfectionSprite*(entityType: string): string =
  ## Get the appropriate infection overlay sprite for static environmental objects only
  case entityType:
  of "building", "mine", "converter", "altar", "armory", "forge", "clay_oven", "weaving_loom":
    return "frozen"  # Ice cube overlay for static buildings
  of "terrain", "wheat", "tree":
    return "frozen"  # Ice cube overlay for terrain features (walls excluded)
  of "agent", "tumor", "spawner", "wall":
    return ""  # No overlays for dynamic entities and walls
  else:
    return ""  # Default: no overlay


proc useSelections*() =
  if window.buttonPressed[MouseLeft]:
    mouseDownPos = logicalMousePos(window)

  if window.buttonReleased[MouseLeft]:
    let mouseUpPos = logicalMousePos(window)
    let dragDistance = (mouseUpPos - mouseDownPos).length
    let clickThreshold = 3.0

    if dragDistance <= clickThreshold:
      selection = nil
      let
        mousePos = bxy.getTransform().inverse * window.mousePos.vec2
        gridPos = (mousePos + vec2(0.5, 0.5)).ivec2
      if gridPos.x >= 0 and gridPos.x < MapWidth and
         gridPos.y >= 0 and gridPos.y < MapHeight:
        selectedPos = gridPos
        let thing = env.grid[gridPos.x][gridPos.y]
        if thing != nil:
          selection = thing

proc drawOverlayIf(infected: bool, overlaySprite: string, pos: Vec2) =
  ## Tiny helper to reduce repeated overlay checks.
  if infected and overlaySprite.len > 0:
    bxy.drawImage(overlaySprite, pos, angle = 0, scale = 1/200)

proc drawRoofTint(spriteKey: string, pos: Vec2, teamId: int) =
  ## Apply village color tint to roof mask overlays when available.
  if teamId < 0 or teamId >= teamColors.len:
    return
  let maskKey = "roofmask." & spriteKey
  if not assetExists(maskKey):
    return
  let tint = teamColors[teamId]
  bxy.drawImage(maskKey, pos, angle = 0, scale = 1/200, tint = tint)

proc drawFloor*() =
  # Draw the floor tiles everywhere first as the base layer
  for x in 0 ..< MapWidth:
    for y in 0 ..< MapHeight:

      let tileColor = env.tileColors[x][y]
      let floorSprite = case env.biomes[x][y]
        of BiomeCavesType: "cave_floor"
        of BiomeDungeonType: "dungeon_floor"
        else: "floor"

      let finalR = min(tileColor.r * tileColor.intensity, 1.5)
      let finalG = min(tileColor.g * tileColor.intensity, 1.5)
      let finalB = min(tileColor.b * tileColor.intensity, 1.5)

      bxy.drawImage(floorSprite, ivec2(x, y).vec2, angle = 0, scale = 1/200, tint = color(finalR, finalG, finalB, 1.0))

proc drawTerrain*() =
  for x in 0 ..< MapWidth:
    for y in 0 ..< MapHeight:
      let pos = ivec2(x, y)
      let infectionLevel = getInfectionLevel(pos)
      let infected = infectionLevel >= 1.0
      let terrain = env.terrain[x][y]
      if terrain == Water:
        continue
      let def = terrainDef(terrain)
      if def.spriteKey.len > 0:
        bxy.drawImage(mapSpriteKey(def.spriteKey), pos.vec2, angle = 0, scale = 1/200)
      if infected and def.infectionKey.len > 0:
        drawOverlayIf(true, getInfectionSprite(def.infectionKey), pos.vec2)

proc drawAttackOverlays*() =
  for pos in env.actionTintPositions:
    if pos.x < 0 or pos.x >= MapWidth or pos.y < 0 or pos.y >= MapHeight:
      continue
    if env.actionTintCountdown[pos.x][pos.y] > 0:
      let c = env.actionTintColor[pos.x][pos.y]
      # Render the short-lived action overlay fully opaque so it sits above the
      # normal tint layer and clearly masks the underlying tile color.
      bxy.drawImage("floor", pos.vec2, angle = 0, scale = 1/200, tint = color(c.r, c.g, c.b, 1.0))

proc ensureHeartCountLabel(count: int): string =
  ## Cache a simple "x N" label for large heart counts so we can reuse textures.
  if count <= 0:
    return ""

  if count in heartCountImages:
    return heartCountImages[count]

  let text = "x " & $count

  # First pass to measure how large the label needs to be.
  var measureCtx = newContext(1, 1)
  configureHeartFont(measureCtx)
  let metrics = measureCtx.measureText(text)

  let padding = HeartCountPadding
  let labelWidth = max(1, metrics.width.int + padding * 2)
  let labelHeight = max(1, measureCtx.fontSize.int + padding * 2)

  # Render the text into a fresh image.
  var ctx = newContext(labelWidth, labelHeight)
  configureHeartFont(ctx)
  ctx.fillStyle.color = color(0, 0, 0, 1)
  ctx.fillText(text, vec2(padding.float32, padding.float32))

  let key = "heart_count/" & $count
  bxy.addImage(key, ctx.image, mipmaps = false)
  heartCountImages[count] = key

  result = key

proc generateWallSprites(): seq[string] =
  result = newSeq[string](16)
  for i in 0 .. 15:
    var suffix = ""
    if (i and 8) != 0: suffix.add("n")
    if (i and 4) != 0: suffix.add("w")
    if (i and 2) != 0: suffix.add("s")
    if (i and 1) != 0: suffix.add("e")

    if suffix.len > 0:
      result[i] = "wall." & suffix
    else:
      result[i] = "wall"

const wallSprites = generateWallSprites()

type WallTile = enum
  WallNone = 0,
  WallE = 1,
  WallS = 2,
  WallW = 4,
  WallN = 8,
  WallSE = 2 or 1,
  WallNW = 8 or 4,

proc drawWalls*() =
  template hasWall(x: int, y: int): bool =
    x >= 0 and x < MapWidth and
    y >= 0 and y < MapHeight and
    env.grid[x][y] != nil and
    env.grid[x][y].kind == Wall

  var wallFills: seq[IVec2]
  for x in 0 ..< MapWidth:
    for y in 0 ..< MapHeight:
      let thing = env.grid[x][y]
      if thing != nil and thing.kind == Wall:
        var tile = 0'u16
        if hasWall(x, y + 1): tile = tile or WallS.uint16
        if hasWall(x + 1, y): tile = tile or WallE.uint16
        if hasWall(x, y - 1): tile = tile or WallN.uint16
        if hasWall(x - 1, y): tile = tile or WallW.uint16

        if (tile and WallSE.uint16) == WallSE.uint16 and
            hasWall(x + 1, y + 1):
          wallFills.add(ivec2(x.int32, y.int32))
          if (tile and WallNW.uint16) == WallNW.uint16 and
              hasWall(x - 1, y - 1) and
              hasWall(x - 1, y + 1) and
              hasWall(x + 1, y - 1):
            continue

        let brightness = 0.3  # Fixed wall brightness
        let wallTint = color(brightness, brightness, brightness, 1.0)

        bxy.drawImage(wallSprites[tile], vec2(x.float32, y.float32),
                     angle = 0, scale = 1/200, tint = wallTint)

  for fillPos in wallFills:
    let brightness = 0.3  # Fixed wall fill brightness
    let fillTint = color(brightness, brightness, brightness, 1.0)
    bxy.drawImage("wall.fill", fillPos.vec2 + vec2(0.5, 0.3),
                  angle = 0, scale = 1/200, tint = fillTint)

proc drawDoors*() =
  for x in 0 ..< MapWidth:
    for y in 0 ..< MapHeight:
      let pos = ivec2(x, y)
      if not env.hasDoor(pos):
        continue
      let teamId = env.getDoorTeam(pos)
      let base = if teamId >= 0 and teamId < teamColors.len: teamColors[teamId] else: color(0.8, 0.8, 0.8, 1.0)
      let tint = color(base.r * 0.75 + 0.1, base.g * 0.75 + 0.1, base.b * 0.75 + 0.1, 0.9)
      bxy.drawImage(doorSpriteKey, pos.vec2, angle = 0, scale = 1/200, tint = tint)

proc drawObjects*() =
  drawAttackOverlays()

  let drawWaterTile = proc(pos: Vec2) =
    bxy.drawImage("water", pos, angle = 0, scale = 1/200)

  # Draw water from terrain so agents can occupy those tiles while keeping visuals.
  for x in 0 ..< MapWidth:
    for y in 0 ..< MapHeight:
      if env.terrain[x][y] == Water:
        drawWaterTile(ivec2(x, y).vec2)

  for x in 0 ..< MapWidth:
    for y in 0 ..< MapHeight:
      if env.grid[x][y] != nil:
        let thing = env.grid[x][y]
        let pos = ivec2(x, y)
        let infectionLevel = getInfectionLevel(pos)
        let infected = infectionLevel >= 1.0

        case thing.kind
        of Wall:
          discard
        of TreeObject:
          let treeSprite = if thing.treeVariant == TreeVariantPalm:
            mapSpriteKey("palm")
          else:
            mapSpriteKey("pine")
          bxy.drawImage(treeSprite, pos.vec2, angle = 0, scale = 1/200)
          let overlayKey = thingDef(TreeObject).infectionKey
          if infected and overlayKey.len > 0:
            drawOverlayIf(true, getInfectionSprite(overlayKey), pos.vec2)
        of Agent:
          let agent = thing
          var agentImage = case agent.orientation:
            of N: "agent.n"
            of S: "agent.s"
            of E: "agent.e"
            of W: "agent.w"
            of NW: "agent.w"  # Use west sprite for NW
            of NE: "agent.e"  # Use east sprite for NE
            of SW: "agent.w"  # Use west sprite for SW
            of SE: "agent.e"  # Use east sprite for SE

          # Draw agent sprite with normal coloring (no infection overlay for agents)
          bxy.drawImage(
            agentImage,
            pos.vec2,
            angle = 0,
            scale = 1/200,
            tint = generateEntityColor("agent", agent.agentId)
          )

        of Altar:
          let baseImage = mapSpriteKey("altar")  # Visual centerpiece for each village
          let altarTint = getAltarColor(pos)
          # Subtle ground tint so altars start with their team shade visible.
          bxy.drawImage(
            "floor",
            pos.vec2,
            angle = 0,
            scale = 1/200,
            tint = color(altarTint.r, altarTint.g, altarTint.b, 0.35)
          )
          bxy.drawImage(
            baseImage,
            pos.vec2,
            angle = 0,
            scale = 1/200,
            tint = color(altarTint.r, altarTint.g, altarTint.b, 1.0)
          )

          # Hearts row uses the same small icons/spacing as agent inventory overlays.
          let heartAnchor = vec2(-0.48, -0.64)
          let heartStep = 0.12
          let heartScale: float32 = 1/80
          let amt = max(0, thing.hearts)
          if amt == 0:
            let fadedTint = color(altarTint.r, altarTint.g, altarTint.b, 0.35)
            bxy.drawImage("heart", thing.pos.vec2 + heartAnchor, angle = 0, scale = heartScale, tint = fadedTint)
          else:
            if amt <= HeartPlusThreshold:
              let drawCount = amt
              for i in 0 ..< drawCount:
                let posHeart = thing.pos.vec2 + heartAnchor + vec2(heartStep * i.float32, 0.0)
                bxy.drawImage("heart", posHeart, angle = 0, scale = heartScale, tint = altarTint)
            else:
              # Compact: single heart with a count label for large totals
              bxy.drawImage("heart", thing.pos.vec2 + heartAnchor, angle = 0, scale = heartScale, tint = altarTint)
              let labelKey = ensureHeartCountLabel(amt)
              # Offset roughly half a tile to the right for clearer separation from the icon.
              let labelPos = thing.pos.vec2 + heartAnchor + vec2(0.5, -0.015)
              bxy.drawImage(labelKey, labelPos, angle = 0, scale = heartScale, tint = altarTint)
          if infected:
            drawOverlayIf(true, getInfectionSprite("altar"), pos.vec2)

        of Mine:
          let imageName = mapSpriteKey(thingDef(Mine).spriteKey)
          let mineTint = if thing.mineKind == MineStone:
            color(0.78, 0.78, 0.85, 1.0)
          else:
            color(1.10, 0.92, 0.55, 1.0)
          bxy.drawImage(imageName, pos.vec2, angle = 0, scale = 1/200, tint = mineTint)
          let overlayKey = thingDef(Mine).infectionKey
          if infected and overlayKey.len > 0:
            drawOverlayIf(true, getInfectionSprite(overlayKey), pos.vec2)

        of Tumor:
          # Map diagonal orientations to cardinal sprites
          let spriteDir = case thing.orientation:
            of N: "n"
            of S: "s"
            of E, NE, SE: "e"
            of W, NW, SW: "w"
          let spritePrefix = if thing.hasClaimedTerritory:
            "tumor."
          else:
            "tumor.color."
          let baseImage = spritePrefix & spriteDir
          # Tumors draw directly with tint variations baked into the sprite
          bxy.drawImage(baseImage, pos.vec2, angle = 0, scale = 1/200)

        of Cow:
          let cowSprite = if thing.orientation == Orientation.E: mapSpriteKey("cow_r") else: mapSpriteKey("cow")
          bxy.drawImage(cowSprite, pos.vec2, angle = 0, scale = 1/200)
<<<<<<< HEAD
        of Skeleton:
          bxy.drawImage(mapSpriteKey("skeleton"), pos.vec2, angle = 0, scale = 1/200)

        of Armory, Forge, ClayOven, WeavingLoom:
          let imageName = case thing.kind:
            of Armory: mapSpriteKey("armory")
            of Forge: mapSpriteKey("forge")
            of ClayOven: mapSpriteKey("clay_oven")
            of WeavingLoom: mapSpriteKey("weaving_loom")
            else: ""

          bxy.drawImage(imageName, pos.vec2, angle = 0, scale = 1/200)
          drawRoofTint(imageName, pos.vec2, thing.teamId)
          if infected:
            let overlayType = case thing.kind:
              of Armory: "armory"
              of Forge: "forge"
              of ClayOven: "clay_oven"
              of WeavingLoom: "weaving_loom"
              else: "building"
            drawOverlayIf(true, getInfectionSprite(overlayType), pos.vec2)

        of TownCenter, House:
          let imageName = case thing.kind:
            of TownCenter: mapSpriteKey("town_center")
            of House: mapSpriteKey("house")
            else: mapSpriteKey("town_center")
          bxy.drawImage(imageName, pos.vec2, angle = 0, scale = 1/200)
          drawRoofTint(imageName, pos.vec2, thing.teamId)
          if infected:
            drawOverlayIf(true, getInfectionSprite("building"), pos.vec2)

        of Barracks, ArcheryRange, Stable, SiegeWorkshop, Blacksmith, Market, Dock, Monastery, University, Castle:
          let imageName = case thing.kind:
            of Barracks: mapSpriteKey("barracks")
            of ArcheryRange: mapSpriteKey("archery_range")
            of Stable: mapSpriteKey("stable")
            of SiegeWorkshop: mapSpriteKey("siege_workshop")
            of Blacksmith: mapSpriteKey("blacksmith")
            of Market: mapSpriteKey("market")
            of Dock: mapSpriteKey("dock")
            of Monastery: mapSpriteKey("monastery")
            of University: mapSpriteKey("university")
            of Castle: mapSpriteKey("castle")
            else: mapSpriteKey("floor")
          bxy.drawImage(imageName, pos.vec2, angle = 0, scale = 1/200)
          drawRoofTint(imageName, pos.vec2, thing.teamId)
          if infected:
            drawOverlayIf(true, getInfectionSprite("building"), pos.vec2)

        of Barrel:
          let imageName = mapSpriteKey("barrel")
          bxy.drawImage(imageName, pos.vec2, angle = 0, scale = 1/200)
          if infected:
            drawOverlayIf(true, getInfectionSprite("building"), pos.vec2)

        of Mill, LumberCamp, MiningCamp:
          let imageName = case thing.kind:
            of Mill: mapSpriteKey("millstone")
            of LumberCamp: mapSpriteKey("cabinet")
            of MiningCamp: mapSpriteKey("smelter")
            else: mapSpriteKey("floor")
          bxy.drawImage(imageName, pos.vec2, angle = 0, scale = 1/200)
          drawRoofTint(imageName, pos.vec2, thing.teamId)
          if infected:
            drawOverlayIf(true, getInfectionSprite("building"), pos.vec2)

        of Farm:
          bxy.drawImage(mapSpriteKey("farm"), pos.vec2, angle = 0, scale = 1/200)
          drawRoofTint(mapSpriteKey("farm"), pos.vec2, thing.teamId)
          if infected:
            drawOverlayIf(true, getInfectionSprite("building"), pos.vec2)

        of Stump:
          bxy.drawImage(mapSpriteKey("stump"), pos.vec2, angle = 0, scale = 1/200)
          if infected:
            drawOverlayIf(true, getInfectionSprite("building"), pos.vec2)

        of Bed, Chair, Table, Statue:
          let imageName = case thing.kind:
            of Bed: mapSpriteKey("bed")
            of Chair: mapSpriteKey("chair")
            of Table: mapSpriteKey("table")
            of Statue: mapSpriteKey("statue")
            else: mapSpriteKey("bed")

          bxy.drawImage(imageName, pos.vec2, angle = 0, scale = 1/200)
          drawRoofTint(imageName, pos.vec2, thing.teamId)
          if infected:
            drawOverlayIf(true, getInfectionSprite("building"), pos.vec2)

        of WatchTower:
          bxy.drawImage(mapSpriteKey("watchtower"), pos.vec2, angle = 0, scale = 1/200)
          drawRoofTint(mapSpriteKey("watchtower"), pos.vec2, thing.teamId)
          if infected:
            drawOverlayIf(true, getInfectionSprite("building"), pos.vec2)

=======
>>>>>>> ab1f8d07
        of PlantedLantern:
          # Draw lantern using a simple image with team color tint
          let lantern = thing
          if lantern.lanternHealthy and lantern.teamId >= 0 and lantern.teamId < teamColors.len:
            let teamColor = teamColors[lantern.teamId]
            bxy.drawImage(mapSpriteKey("lantern"), pos.vec2, angle = 0, scale = 1/200, tint = teamColor)
          else:
            # Unhealthy or unassigned lantern - draw as gray
            bxy.drawImage(mapSpriteKey("lantern"), pos.vec2, angle = 0, scale = 1/200, tint = color(0.5, 0.5, 0.5, 1.0))
        else:
          let def = thingDef(thing.kind)
          if def.spriteKey.len > 0:
            bxy.drawImage(mapSpriteKey(def.spriteKey), pos.vec2, angle = 0, scale = 1/200)
          if infected and def.infectionKey.len > 0:
            drawOverlayIf(true, getInfectionSprite(def.infectionKey), pos.vec2)

proc drawVisualRanges*(alpha = 0.2) =
  var visibility: array[MapWidth, array[MapHeight, bool]]
  for agent in env.agents:
    for i in 0 ..< ObservationWidth:
      for j in 0 ..< ObservationHeight:
        let
          gridPos = (agent.pos + ivec2(i - ObservationWidth div 2, j -
              ObservationHeight div 2))

        if gridPos.x >= 0 and gridPos.x < MapWidth and
           gridPos.y >= 0 and gridPos.y < MapHeight:
          visibility[gridPos.x][gridPos.y] = true

  for x in 0 ..< MapWidth:
    for y in 0 ..< MapHeight:
      if not visibility[x][y]:
        bxy.drawRect(
          rect(x.float32 - 0.5, y.float32 - 0.5, 1, 1),
          color(0, 0, 0, alpha)
        )

proc drawFogOfWar*() =
  drawVisualRanges(alpha = 1.0)


proc drawAgentDecorations*() =
  for agent in env.agents:
    # Frozen overlay
    if agent.frozen > 0:
      bxy.drawImage("frozen", agent.pos.vec2, angle = 0, scale = 1/200)

    # Health bar (5 segments)
    if agent.maxHp > 0:
      let segments = 5
      let ratio = clamp(agent.hp.float32 / agent.maxHp.float32, 0.0, 1.0)
      let filled = int(ceil(ratio * segments.float32))
      let baseOffset = vec2(-0.40, -0.55)
      let segStep = 0.16
      for i in 0 ..< segments:
        let tint = if i < filled: color(0.1, 0.8, 0.1, 1.0) else: color(0.3, 0.3, 0.3, 0.7)
        bxy.drawImage("floor", agent.pos.vec2 + vec2(baseOffset.x + segStep * i.float32, baseOffset.y), angle = 0, scale = 1/500, tint = tint)

    # Inventory overlays placed radially, ordered by item name.
    type OverlayItem = object
      name: string
      icon: string
      count: int

    proc iconForItem(key: ItemKey): string =
      if key == ItemOre: return inventorySpriteKey("ore")
      if key == ItemStone: return inventorySpriteKey("block")
      if key == ItemBar: return inventorySpriteKey("bar")
      if key == ItemWater: return inventorySpriteKey("droplet")
      if key == ItemWheat: return inventorySpriteKey("bushel")
      if key == ItemWood: return inventorySpriteKey("wood")
      if key == ItemSpear: return inventorySpriteKey("spear")
      if key == ItemLantern: return inventorySpriteKey("lantern")
      if key == ItemArmor: return inventorySpriteKey("armor")
      if key == ItemBread: return inventorySpriteKey("bread")
      if key == ItemMilk: return inventorySpriteKey("liquid_misc")
      if key == ItemHearts: return "heart"
      if key.startsWith(ItemThingPrefix):
        let kindName = key[ItemThingPrefix.len .. ^1]
        case kindName
        of "Armory": return mapSpriteKey("armory")
        of "Forge": return mapSpriteKey("forge")
        of "ClayOven": return mapSpriteKey("clay_oven")
        of "WeavingLoom": return mapSpriteKey("weaving_loom")
        of "Bed": return mapSpriteKey("bed")
        of "Chair": return mapSpriteKey("chair")
        of "Table": return mapSpriteKey("table")
        of "Statue": return mapSpriteKey("statue")
        of "WatchTower": return mapSpriteKey("watchtower")
        of "Barrel": return mapSpriteKey("barrel")
        of "Mill": return mapSpriteKey("millstone")
        of "LumberCamp": return mapSpriteKey("cabinet")
        of "MiningCamp": return mapSpriteKey("smelter")
        of "Farm": return mapSpriteKey("farm")
        of "TownCenter": return mapSpriteKey("town_center")
        of "House": return mapSpriteKey("house")
        of "Barracks": return mapSpriteKey("barracks")
        of "ArcheryRange": return mapSpriteKey("archery_range")
        of "Stable": return mapSpriteKey("stable")
        of "SiegeWorkshop": return mapSpriteKey("siege_workshop")
        of "Blacksmith": return mapSpriteKey("blacksmith")
        of "Market": return mapSpriteKey("market")
        of "Dock": return mapSpriteKey("dock")
        of "Monastery": return mapSpriteKey("monastery")
        of "University": return mapSpriteKey("university")
        of "Castle": return mapSpriteKey("castle")
        of "Stump": return mapSpriteKey("stump")
        of "Mine": return mapSpriteKey("mine")
        of "Converter": return mapSpriteKey("converter")
        of "Altar": return mapSpriteKey("altar")
        of "Spawner": return mapSpriteKey("spawner")
        of "Wall": return mapSpriteKey("wall")
        of "PlantedLantern": return mapSpriteKey("lantern")
        else: return mapSpriteKey("floor")
      return inventorySpriteKey(key)

    var overlays: seq[OverlayItem] = @[]
    for key, count in agent.inventory.pairs:
      if count <= 0:
        continue
      overlays.add(OverlayItem(name: key, icon: iconForItem(key), count: count))

    if overlays.len == 0:
      continue

    overlays.sort(proc(a, b: OverlayItem): int = cmp(a.name, b.name))

    let basePos = agent.pos.vec2
    let iconScale = 1/320
    let maxStack = 4
    let stackStep = 0.10
    let baseRadius = 0.58
    let startAngle = 135.0  # degrees, top-left from positive X axis
    let step = 360.0 / overlays.len.float32

    for i, ov in overlays:
      let angle = degToRad(startAngle - step * i.float32)
      let dir = vec2(cos(angle).float32, -sin(angle).float32)
      let n = min(ov.count, maxStack)
      for j in 0 ..< n:
        let pos = basePos + dir * (baseRadius + stackStep * j.float32)
        bxy.drawImage(ov.icon, pos, angle = 0, scale = iconScale)

proc drawGrid*() =
  for x in 0 ..< MapWidth:
    for y in 0 ..< MapHeight:
      bxy.drawImage(
        "grid",
        ivec2(x, y).vec2,
        angle = 0,
        scale = 1/200
      )

proc drawSelection*() =
  if selection != nil:
    bxy.drawImage(
      "selection",
      selection.pos.vec2,
      angle = 0,
      scale = 1/200
    )

proc drawSelectionLabel*(panelRect: IRect) =
  if selectedPos.x < 0 or selectedPos.x >= MapWidth or
     selectedPos.y < 0 or selectedPos.y >= MapHeight:
    return

  var label = ""
  let thing = env.grid[selectedPos.x][selectedPos.y]
  if thing != nil:
    label =
      if thing.kind == Agent:
        case thing.unitClass
        of UnitVillager: "Villager"
        of UnitManAtArms: "Man-at-Arms"
        of UnitArcher: "Archer"
        of UnitScout: "Scout"
        of UnitKnight: "Knight"
        of UnitMonk: "Monk"
        of UnitSiege: "Siege"
      elif thing.kind == Mine:
        if thing.mineKind == MineStone: "Stone Mine" else: "Gold Mine"
      else:
        thingDisplayName(thing.kind)
  elif env.hasDoor(selectedPos):
    label = "Door"
  else:
    label = terrainDisplayName(env.terrain[selectedPos.x][selectedPos.y])

  let key = ensureInfoLabel(label)
  if key.len == 0:
    return
  let pos = vec2(panelRect.x.float32 + 8 + InfoLabelInsetX.float32,
    panelRect.y.float32 + 8 + InfoLabelInsetY.float32)
  bxy.drawImage(key, pos, angle = 0, scale = 1)<|MERGE_RESOLUTION|>--- conflicted
+++ resolved
@@ -385,106 +385,6 @@
         of Cow:
           let cowSprite = if thing.orientation == Orientation.E: mapSpriteKey("cow_r") else: mapSpriteKey("cow")
           bxy.drawImage(cowSprite, pos.vec2, angle = 0, scale = 1/200)
-<<<<<<< HEAD
-        of Skeleton:
-          bxy.drawImage(mapSpriteKey("skeleton"), pos.vec2, angle = 0, scale = 1/200)
-
-        of Armory, Forge, ClayOven, WeavingLoom:
-          let imageName = case thing.kind:
-            of Armory: mapSpriteKey("armory")
-            of Forge: mapSpriteKey("forge")
-            of ClayOven: mapSpriteKey("clay_oven")
-            of WeavingLoom: mapSpriteKey("weaving_loom")
-            else: ""
-
-          bxy.drawImage(imageName, pos.vec2, angle = 0, scale = 1/200)
-          drawRoofTint(imageName, pos.vec2, thing.teamId)
-          if infected:
-            let overlayType = case thing.kind:
-              of Armory: "armory"
-              of Forge: "forge"
-              of ClayOven: "clay_oven"
-              of WeavingLoom: "weaving_loom"
-              else: "building"
-            drawOverlayIf(true, getInfectionSprite(overlayType), pos.vec2)
-
-        of TownCenter, House:
-          let imageName = case thing.kind:
-            of TownCenter: mapSpriteKey("town_center")
-            of House: mapSpriteKey("house")
-            else: mapSpriteKey("town_center")
-          bxy.drawImage(imageName, pos.vec2, angle = 0, scale = 1/200)
-          drawRoofTint(imageName, pos.vec2, thing.teamId)
-          if infected:
-            drawOverlayIf(true, getInfectionSprite("building"), pos.vec2)
-
-        of Barracks, ArcheryRange, Stable, SiegeWorkshop, Blacksmith, Market, Dock, Monastery, University, Castle:
-          let imageName = case thing.kind:
-            of Barracks: mapSpriteKey("barracks")
-            of ArcheryRange: mapSpriteKey("archery_range")
-            of Stable: mapSpriteKey("stable")
-            of SiegeWorkshop: mapSpriteKey("siege_workshop")
-            of Blacksmith: mapSpriteKey("blacksmith")
-            of Market: mapSpriteKey("market")
-            of Dock: mapSpriteKey("dock")
-            of Monastery: mapSpriteKey("monastery")
-            of University: mapSpriteKey("university")
-            of Castle: mapSpriteKey("castle")
-            else: mapSpriteKey("floor")
-          bxy.drawImage(imageName, pos.vec2, angle = 0, scale = 1/200)
-          drawRoofTint(imageName, pos.vec2, thing.teamId)
-          if infected:
-            drawOverlayIf(true, getInfectionSprite("building"), pos.vec2)
-
-        of Barrel:
-          let imageName = mapSpriteKey("barrel")
-          bxy.drawImage(imageName, pos.vec2, angle = 0, scale = 1/200)
-          if infected:
-            drawOverlayIf(true, getInfectionSprite("building"), pos.vec2)
-
-        of Mill, LumberCamp, MiningCamp:
-          let imageName = case thing.kind:
-            of Mill: mapSpriteKey("millstone")
-            of LumberCamp: mapSpriteKey("cabinet")
-            of MiningCamp: mapSpriteKey("smelter")
-            else: mapSpriteKey("floor")
-          bxy.drawImage(imageName, pos.vec2, angle = 0, scale = 1/200)
-          drawRoofTint(imageName, pos.vec2, thing.teamId)
-          if infected:
-            drawOverlayIf(true, getInfectionSprite("building"), pos.vec2)
-
-        of Farm:
-          bxy.drawImage(mapSpriteKey("farm"), pos.vec2, angle = 0, scale = 1/200)
-          drawRoofTint(mapSpriteKey("farm"), pos.vec2, thing.teamId)
-          if infected:
-            drawOverlayIf(true, getInfectionSprite("building"), pos.vec2)
-
-        of Stump:
-          bxy.drawImage(mapSpriteKey("stump"), pos.vec2, angle = 0, scale = 1/200)
-          if infected:
-            drawOverlayIf(true, getInfectionSprite("building"), pos.vec2)
-
-        of Bed, Chair, Table, Statue:
-          let imageName = case thing.kind:
-            of Bed: mapSpriteKey("bed")
-            of Chair: mapSpriteKey("chair")
-            of Table: mapSpriteKey("table")
-            of Statue: mapSpriteKey("statue")
-            else: mapSpriteKey("bed")
-
-          bxy.drawImage(imageName, pos.vec2, angle = 0, scale = 1/200)
-          drawRoofTint(imageName, pos.vec2, thing.teamId)
-          if infected:
-            drawOverlayIf(true, getInfectionSprite("building"), pos.vec2)
-
-        of WatchTower:
-          bxy.drawImage(mapSpriteKey("watchtower"), pos.vec2, angle = 0, scale = 1/200)
-          drawRoofTint(mapSpriteKey("watchtower"), pos.vec2, thing.teamId)
-          if infected:
-            drawOverlayIf(true, getInfectionSprite("building"), pos.vec2)
-
-=======
->>>>>>> ab1f8d07
         of PlantedLantern:
           # Draw lantern using a simple image with team color tint
           let lantern = thing
@@ -497,7 +397,9 @@
         else:
           let def = thingDef(thing.kind)
           if def.spriteKey.len > 0:
-            bxy.drawImage(mapSpriteKey(def.spriteKey), pos.vec2, angle = 0, scale = 1/200)
+            let imageName = mapSpriteKey(def.spriteKey)
+            bxy.drawImage(imageName, pos.vec2, angle = 0, scale = 1/200)
+            drawRoofTint(imageName, pos.vec2, thing.teamId)
           if infected and def.infectionKey.len > 0:
             drawOverlayIf(true, getInfectionSprite(def.infectionKey), pos.vec2)
 
