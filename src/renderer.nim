import
  boxy, vmath, windy, tables,
<<<<<<< HEAD
  std/[algorithm, math, strutils],
  common, environment
=======
  std/[algorithm, math],
  common, environment, assets
>>>>>>> 2bec37e9

# Infection system constants
const
  HeartPlusThreshold = 9           # Switch to compact heart counter after this many
  HeartCountFontPath = "data/fonts/Inter-Regular.ttf"
  HeartCountFontSize: float32 = 28
  HeartCountPadding = 6

var
  heartCountImages: Table[int, string] = initTable[int, string]()
  doorSpriteKey* = "map/wall"

proc setDoorSprite*(key: string) =
  doorSpriteKey = key

template configureHeartFont(ctx: var Context) =
  ctx.font = HeartCountFontPath
  ctx.fontSize = HeartCountFontSize
  ctx.textBaseline = TopBaseline

proc getInfectionLevel*(pos: IVec2): float32 =
  ## Simple infection level based on color temperature
  return if isBuildingFrozen(pos, env): 1.0 else: 0.0

proc getInfectionSprite*(entityType: string): string =
  ## Get the appropriate infection overlay sprite for static environmental objects only
  case entityType:
  of "building", "mine", "converter", "assembler", "armory", "forge", "clay_oven", "weaving_loom":
    return "agents/frozen"  # Ice cube overlay for static buildings
  of "terrain", "wheat", "tree":
    return "agents/frozen"  # Ice cube overlay for terrain features (walls excluded)
  of "agent", "tumor", "spawner", "wall":
    return ""  # No overlays for dynamic entities and walls
  else:
    return ""  # Default: no overlay


proc useSelections*() =
  if window.buttonPressed[MouseLeft]:
    mouseDownPos = logicalMousePos(window)

  if window.buttonReleased[MouseLeft]:
    let mouseUpPos = logicalMousePos(window)
    let dragDistance = (mouseUpPos - mouseDownPos).length
    let clickThreshold = 3.0

    if dragDistance <= clickThreshold:
      selection = nil
      let
        mousePos = bxy.getTransform().inverse * window.mousePos.vec2
        gridPos = (mousePos + vec2(0.5, 0.5)).ivec2
      if gridPos.x >= 0 and gridPos.x < MapWidth and
         gridPos.y >= 0 and gridPos.y < MapHeight:
        let thing = env.grid[gridPos.x][gridPos.y]
        if thing != nil:
          selection = thing

proc drawOverlayIf(infected: bool, overlaySprite: string, pos: Vec2) =
  ## Tiny helper to reduce repeated overlay checks.
  if infected and overlaySprite.len > 0:
    bxy.drawImage(overlaySprite, pos, angle = 0, scale = 1/200)

proc drawFloor*() =
  # Draw the floor tiles everywhere first as the base layer
  for x in 0 ..< MapWidth:
    for y in 0 ..< MapHeight:

      let tileColor = env.tileColors[x][y]

      let finalR = min(tileColor.r * tileColor.intensity, 1.5)
      let finalG = min(tileColor.g * tileColor.intensity, 1.5)
      let finalB = min(tileColor.b * tileColor.intensity, 1.5)

      bxy.drawImage("map/floor", ivec2(x, y).vec2, angle = 0, scale = 1/200, tint = color(finalR, finalG, finalB, 1.0))

proc drawTerrain*() =
  for x in 0 ..< MapWidth:
    for y in 0 ..< MapHeight:
      let pos = ivec2(x, y)
      let infectionLevel = getInfectionLevel(pos)
      let infected = infectionLevel >= 1.0

      case env.terrain[x][y]
      of Wheat:
        bxy.drawImage("map/wheat", pos.vec2, angle = 0, scale = 1/200)
        drawOverlayIf(infected, getInfectionSprite("wheat"), pos.vec2)
      of Tree:
        bxy.drawImage("map/tree", pos.vec2, angle = 0, scale = 1/200)
        drawOverlayIf(infected, getInfectionSprite("tree"), pos.vec2)
      of Bridge:
        bxy.drawImage("map/bridge", pos.vec2, angle = 0, scale = 1/200)
      of Road:
        bxy.drawImage("map/road", pos.vec2, angle = 0, scale = 1/200)
      of Fertile:
        bxy.drawImage("map/fertile", pos.vec2, angle = 0, scale = 1/200)
      of Empty:
        discard
      else:
        discard

proc drawAttackOverlays*() =
  for pos in env.actionTintPositions:
    if pos.x < 0 or pos.x >= MapWidth or pos.y < 0 or pos.y >= MapHeight:
      continue
    if env.actionTintCountdown[pos.x][pos.y] > 0:
      let c = env.actionTintColor[pos.x][pos.y]
      # Render the short-lived action overlay fully opaque so it sits above the
      # normal tint layer and clearly masks the underlying tile color.
      bxy.drawImage("map/floor", pos.vec2, angle = 0, scale = 1/200, tint = color(c.r, c.g, c.b, 1.0))

proc ensureHeartCountLabel(count: int): string =
  ## Cache a simple "x N" label for large heart counts so we can reuse textures.
  if count <= 0:
    return ""

  if count in heartCountImages:
    return heartCountImages[count]

  let text = "x " & $count

  # First pass to measure how large the label needs to be.
  var measureCtx = newContext(1, 1)
  configureHeartFont(measureCtx)
  let metrics = measureCtx.measureText(text)

  let padding = HeartCountPadding
  let labelWidth = max(1, metrics.width.int + padding * 2)
  let labelHeight = max(1, measureCtx.fontSize.int + padding * 2)

  # Render the text into a fresh image.
  var ctx = newContext(labelWidth, labelHeight)
  configureHeartFont(ctx)
  ctx.fillStyle.color = color(0, 0, 0, 1)
  ctx.fillText(text, vec2(padding.float32, padding.float32))

  let key = "ui/heart_count/" & $count
  bxy.addImage(key, ctx.image, mipmaps = false)
  heartCountImages[count] = key

  result = key

proc generateWallSprites(): seq[string] =
  result = newSeq[string](16)
  for i in 0 .. 15:
    var suffix = ""
    if (i and 8) != 0: suffix.add("n")
    if (i and 4) != 0: suffix.add("w")
    if (i and 2) != 0: suffix.add("s")
    if (i and 1) != 0: suffix.add("e")

    if suffix.len > 0:
      result[i] = "map/wall." & suffix
    else:
      result[i] = "map/wall"

const wallSprites = generateWallSprites()

type WallTile = enum
  WallNone = 0,
  WallE = 1,
  WallS = 2,
  WallW = 4,
  WallN = 8,
  WallSE = 2 or 1,
  WallNW = 8 or 4,

proc drawWalls*() =
  template hasWall(x: int, y: int): bool =
    x >= 0 and x < MapWidth and
    y >= 0 and y < MapHeight and
    env.grid[x][y] != nil and
    env.grid[x][y].kind == Wall

  var wallFills: seq[IVec2]
  for x in 0 ..< MapWidth:
    for y in 0 ..< MapHeight:
      let thing = env.grid[x][y]
      if thing != nil and thing.kind == Wall:
        var tile = 0'u16
        if hasWall(x, y + 1): tile = tile or WallS.uint16
        if hasWall(x + 1, y): tile = tile or WallE.uint16
        if hasWall(x, y - 1): tile = tile or WallN.uint16
        if hasWall(x - 1, y): tile = tile or WallW.uint16

        if (tile and WallSE.uint16) == WallSE.uint16 and
            hasWall(x + 1, y + 1):
          wallFills.add(ivec2(x.int32, y.int32))
          if (tile and WallNW.uint16) == WallNW.uint16 and
              hasWall(x - 1, y - 1) and
              hasWall(x - 1, y + 1) and
              hasWall(x + 1, y - 1):
            continue

        let brightness = 0.3  # Fixed wall brightness
        let wallTint = color(brightness, brightness, brightness, 1.0)

        bxy.drawImage(wallSprites[tile], vec2(x.float32, y.float32),
                     angle = 0, scale = 1/200, tint = wallTint)

  for fillPos in wallFills:
    let brightness = 0.3  # Fixed wall fill brightness
    let fillTint = color(brightness, brightness, brightness, 1.0)
    bxy.drawImage("map/wall.fill", fillPos.vec2 + vec2(0.5, 0.3),
                  angle = 0, scale = 1/200, tint = fillTint)

proc drawDoors*() =
  for x in 0 ..< MapWidth:
    for y in 0 ..< MapHeight:
      let pos = ivec2(x, y)
      if not env.hasDoor(pos):
        continue
      let teamId = env.getDoorTeam(pos)
      let base = if teamId >= 0 and teamId < teamColors.len: teamColors[teamId] else: color(0.8, 0.8, 0.8, 1.0)
      let tint = color(base.r * 0.75 + 0.1, base.g * 0.75 + 0.1, base.b * 0.75 + 0.1, 0.9)
      bxy.drawImage(doorSpriteKey, pos.vec2, angle = 0, scale = 1/200, tint = tint)

proc drawObjects*() =
  drawAttackOverlays()

  let drawWaterTile = proc(pos: Vec2) =
    bxy.drawImage("map/water", pos, angle = 0, scale = 1/200)

  # Draw water from terrain so agents can occupy those tiles while keeping visuals.
  for x in 0 ..< MapWidth:
    for y in 0 ..< MapHeight:
      if env.terrain[x][y] == Water:
        drawWaterTile(ivec2(x, y).vec2)

  for x in 0 ..< MapWidth:
    for y in 0 ..< MapHeight:
      if env.grid[x][y] != nil:
        let thing = env.grid[x][y]
        let pos = ivec2(x, y)
        let infectionLevel = getInfectionLevel(pos)
        let infected = infectionLevel >= 1.0

        case thing.kind
        of Wall:
          discard
        of Agent:
          let agent = thing
          var agentImage = case agent.orientation:
            of N: "agents/agent.n"
            of S: "agents/agent.s"
            of E: "agents/agent.e"
            of W: "agents/agent.w"
            of NW: "agents/agent.w"  # Use west sprite for NW
            of NE: "agents/agent.e"  # Use east sprite for NE
            of SW: "agents/agent.w"  # Use west sprite for SW
            of SE: "agents/agent.e"  # Use east sprite for SE

          # Draw agent sprite with normal coloring (no infection overlay for agents)
          bxy.drawImage(
            agentImage,
            pos.vec2,
            angle = 0,
            scale = 1/200,
            tint = generateEntityColor("agent", agent.agentId)
          )

        of assembler:
          let baseImage = "map/assembler"  # Visual centerpiece for each village
          let assemblerTint = getassemblerColor(pos)
          # Subtle ground tint so altars start with their team shade visible.
          bxy.drawImage(
            "map/floor",
            pos.vec2,
            angle = 0,
            scale = 1/200,
            tint = color(assemblerTint.r, assemblerTint.g, assemblerTint.b, 0.35)
          )
          bxy.drawImage(
            baseImage,
            pos.vec2,
            angle = 0,
            scale = 1/200,
            tint = color(assemblerTint.r, assemblerTint.g, assemblerTint.b, 1.0)
          )

          # Hearts row uses the same small icons/spacing as agent inventory overlays.
          let heartAnchor = vec2(-0.48, -0.64)
          let heartStep = 0.12
          let heartScale: float32 = 1/80
          let amt = max(0, thing.hearts)
          if amt == 0:
            let fadedTint = color(assemblerTint.r, assemblerTint.g, assemblerTint.b, 0.35)
            bxy.drawImage("ui/heart", thing.pos.vec2 + heartAnchor, angle = 0, scale = heartScale, tint = fadedTint)
          else:
            if amt <= HeartPlusThreshold:
              let drawCount = amt
              for i in 0 ..< drawCount:
                let posHeart = thing.pos.vec2 + heartAnchor + vec2(heartStep * i.float32, 0.0)
                bxy.drawImage("ui/heart", posHeart, angle = 0, scale = heartScale, tint = assemblerTint)
            else:
              # Compact: single heart with a count label for large totals
              bxy.drawImage("ui/heart", thing.pos.vec2 + heartAnchor, angle = 0, scale = heartScale, tint = assemblerTint)
              let labelKey = ensureHeartCountLabel(amt)
              # Offset roughly half a tile to the right for clearer separation from the icon.
              let labelPos = thing.pos.vec2 + heartAnchor + vec2(0.5, -0.015)
              bxy.drawImage(labelKey, labelPos, angle = 0, scale = heartScale, tint = assemblerTint)
          if infected:
            drawOverlayIf(true, getInfectionSprite("assembler"), pos.vec2)

        of Converter:
          let baseImage = "map/converter"
          bxy.drawImage(baseImage, pos.vec2, angle = 0, scale = 1/200)
          drawOverlayIf(infected, getInfectionSprite("converter"), pos.vec2)

        of Mine, Spawner:
          let imageName = if thing.kind == Mine: "map/mine" else: "map/spawner"
          bxy.drawImage(imageName, pos.vec2, angle = 0, scale = 1/200)
          if infected and thing.kind == Mine:
            drawOverlayIf(true, getInfectionSprite("mine"), pos.vec2)

        of Tumor:
          # Map diagonal orientations to cardinal sprites
          let spriteDir = case thing.orientation:
            of N: "n"
            of S: "s"
            of E, NE, SE: "e"
            of W, NW, SW: "w"
          let spritePrefix = if thing.hasClaimedTerritory:
            "agents/tumor."
          else:
            "agents/tumor.color."
          let baseImage = spritePrefix & spriteDir
          # Tumors draw directly with tint variations baked into the sprite
          bxy.drawImage(baseImage, pos.vec2, angle = 0, scale = 1/200)

        of Armory, Forge, ClayOven, WeavingLoom:
          let imageName = case thing.kind:
            of Armory: "map/armory"
            of Forge: "map/forge"
            of ClayOven: "map/clay_oven"
            of WeavingLoom: "map/weaving_loom"
            else: ""

          bxy.drawImage(imageName, pos.vec2, angle = 0, scale = 1/200)
          if infected:
            let overlayType = case thing.kind:
              of Armory: "armory"
              of Forge: "forge"
              of ClayOven: "clay_oven"
              of WeavingLoom: "weaving_loom"
              else: "building"
            drawOverlayIf(true, getInfectionSprite(overlayType), pos.vec2)

        of Barrel:
          let imageName = mapSpriteKey("barrel")
          bxy.drawImage(imageName, pos.vec2, angle = 0, scale = 1/200)
          if infected:
            drawOverlayIf(true, getInfectionSprite("building"), pos.vec2)

        of Bed, Chair, Table, Statue:
          let imageName = case thing.kind:
            of Bed: "map/bed"
            of Chair: "map/chair"
            of Table: "map/table"
            of Statue: "map/statue"
            else: "map/bed"

          bxy.drawImage(imageName, pos.vec2, angle = 0, scale = 1/200)
          if infected:
            drawOverlayIf(true, getInfectionSprite("building"), pos.vec2)

        of WatchTower:
          bxy.drawImage("map/watchtower", pos.vec2, angle = 0, scale = 1/200)
          if infected:
            drawOverlayIf(true, getInfectionSprite("building"), pos.vec2)

        of PlantedLantern:
          # Draw lantern using a simple image with team color tint
          let lantern = thing
          if lantern.lanternHealthy and lantern.teamId >= 0 and lantern.teamId < teamColors.len:
            let teamColor = teamColors[lantern.teamId]
            bxy.drawImage("map/lantern", pos.vec2, angle = 0, scale = 1/200, tint = teamColor)
          else:
            # Unhealthy or unassigned lantern - draw as gray
            bxy.drawImage("map/lantern", pos.vec2, angle = 0, scale = 1/200, tint = color(0.5, 0.5, 0.5, 1.0))

proc drawVisualRanges*(alpha = 0.2) =
  var visibility: array[MapWidth, array[MapHeight, bool]]
  for agent in env.agents:
    for i in 0 ..< ObservationWidth:
      for j in 0 ..< ObservationHeight:
        let
          gridPos = (agent.pos + ivec2(i - ObservationWidth div 2, j -
              ObservationHeight div 2))

        if gridPos.x >= 0 and gridPos.x < MapWidth and
           gridPos.y >= 0 and gridPos.y < MapHeight:
          visibility[gridPos.x][gridPos.y] = true

  for x in 0 ..< MapWidth:
    for y in 0 ..< MapHeight:
      if not visibility[x][y]:
        bxy.drawRect(
          rect(x.float32 - 0.5, y.float32 - 0.5, 1, 1),
          color(0, 0, 0, alpha)
        )

proc drawFogOfWar*() =
  drawVisualRanges(alpha = 1.0)


proc drawAgentDecorations*() =
  for agent in env.agents:
    # Frozen overlay
    if agent.frozen > 0:
      bxy.drawImage("agents/frozen", agent.pos.vec2, angle = 0, scale = 1/200)

    # Health bar (5 segments)
    if agent.maxHp > 0:
      let segments = 5
      let ratio = clamp(agent.hp.float32 / agent.maxHp.float32, 0.0, 1.0)
      let filled = int(ceil(ratio * segments.float32))
      let baseOffset = vec2(-0.40, -0.55)
      let segStep = 0.16
      for i in 0 ..< segments:
        let tint = if i < filled: color(0.1, 0.8, 0.1, 1.0) else: color(0.3, 0.3, 0.3, 0.7)
        bxy.drawImage("map/floor", agent.pos.vec2 + vec2(baseOffset.x + segStep * i.float32, baseOffset.y), angle = 0, scale = 1/500, tint = tint)

    # Inventory overlays placed radially, ordered by item name.
    type OverlayItem = object
      name: string
      icon: string
      count: int

    proc iconForItem(key: ItemKey): string =
      if key == ItemOre: return "resources/ore"
      if key == ItemBar: return "resources/bar"
      if key == ItemWater: return "resources/water"
      if key == ItemWheat: return "resources/wheat"
      if key == ItemWood: return "resources/wood"
      if key == ItemSpear: return "resources/spear"
      if key == ItemLantern: return "objects/lantern"
      if key == ItemArmor: return "resources/armor"
      if key == ItemBread: return "resources/bread"
      if key == ItemHearts: return "ui/heart"
      if key.startsWith(ItemThingPrefix):
        let kindName = key[ItemThingPrefix.len .. ^1]
        case kindName
        of "Armory": return "objects/armory"
        of "Forge": return "objects/forge"
        of "ClayOven": return "objects/clay_oven"
        of "WeavingLoom": return "objects/weaving_loom"
        of "Bed": return "objects/bed"
        of "Chair": return "objects/chair"
        of "Table": return "objects/table"
        of "Statue": return "objects/statue"
        of "WatchTower": return "objects/watchtower"
        of "Barrel": return "objects/armory"
        of "Mine": return "objects/mine"
        of "Converter": return "objects/converter"
        of "assembler": return "objects/altar"
        of "Spawner": return "objects/spawner"
        of "Wall": return "objects/wall"
        else: return "objects/floor"
      return "objects/floor"

    var overlays: seq[OverlayItem] = @[]
<<<<<<< HEAD
    for key, count in agent.inventory.pairs:
      if count <= 0:
        continue
      overlays.add(OverlayItem(name: key, icon: iconForItem(key), count: count))
=======
    if agent.inventoryArmor > 0: overlays.add(OverlayItem(name: "armor", icon: inventorySpriteKey("armor"), count: agent.inventoryArmor))
    if agent.inventoryBar > 0: overlays.add(OverlayItem(name: "bar", icon: inventorySpriteKey("bar"), count: agent.inventoryBar))
    if agent.inventoryBread > 0: overlays.add(OverlayItem(name: "bread", icon: inventorySpriteKey("bread"), count: agent.inventoryBread))
    if agent.inventoryLantern > 0: overlays.add(OverlayItem(name: "lantern", icon: inventorySpriteKey("lantern"), count: agent.inventoryLantern))
    if agent.inventoryOre > 0: overlays.add(OverlayItem(name: "ore", icon: inventorySpriteKey("ore"), count: agent.inventoryOre))
    if agent.inventorySpear > 0: overlays.add(OverlayItem(name: "spear", icon: inventorySpriteKey("spear"), count: agent.inventorySpear))
    if agent.inventoryWater > 0: overlays.add(OverlayItem(name: "water", icon: inventorySpriteKey("water"), count: agent.inventoryWater))
    if agent.inventoryWheat > 0: overlays.add(OverlayItem(name: "wheat", icon: inventorySpriteKey("wheat"), count: agent.inventoryWheat))
    if agent.inventoryWood > 0: overlays.add(OverlayItem(name: "wood", icon: inventorySpriteKey("wood"), count: agent.inventoryWood))
>>>>>>> 2bec37e9

    if overlays.len == 0:
      continue

    overlays.sort(proc(a, b: OverlayItem): int = cmp(a.name, b.name))

    let basePos = agent.pos.vec2
    let iconScale = 1/320
    let maxStack = 4
    let stackStep = 0.10
    let baseRadius = 0.58
    let startAngle = 135.0  # degrees, top-left from positive X axis
    let step = 360.0 / overlays.len.float32

    for i, ov in overlays:
      let angle = degToRad(startAngle - step * i.float32)
      let dir = vec2(cos(angle).float32, -sin(angle).float32)
      let n = min(ov.count, maxStack)
      for j in 0 ..< n:
        let pos = basePos + dir * (baseRadius + stackStep * j.float32)
        bxy.drawImage(ov.icon, pos, angle = 0, scale = iconScale)

proc drawGrid*() =
  for x in 0 ..< MapWidth:
    for y in 0 ..< MapHeight:
      bxy.drawImage(
        "view/grid",
        ivec2(x, y).vec2,
        angle = 0,
        scale = 1/200
      )

proc drawSelection*() =
  if selection != nil:
    bxy.drawImage(
      "selection",
      selection.pos.vec2,
      angle = 0,
      scale = 1/200
    )<|MERGE_RESOLUTION|>--- conflicted
+++ resolved
@@ -1,12 +1,7 @@
 import
   boxy, vmath, windy, tables,
-<<<<<<< HEAD
   std/[algorithm, math, strutils],
-  common, environment
-=======
-  std/[algorithm, math],
   common, environment, assets
->>>>>>> 2bec37e9
 
 # Infection system constants
 const
@@ -436,54 +431,43 @@
       count: int
 
     proc iconForItem(key: ItemKey): string =
-      if key == ItemOre: return "resources/ore"
-      if key == ItemBar: return "resources/bar"
-      if key == ItemWater: return "resources/water"
-      if key == ItemWheat: return "resources/wheat"
-      if key == ItemWood: return "resources/wood"
-      if key == ItemSpear: return "resources/spear"
-      if key == ItemLantern: return "objects/lantern"
-      if key == ItemArmor: return "resources/armor"
-      if key == ItemBread: return "resources/bread"
+      if key == ItemOre: return inventorySpriteKey("ore")
+      if key == ItemBar: return inventorySpriteKey("bar")
+      if key == ItemWater: return inventorySpriteKey("water")
+      if key == ItemWheat: return inventorySpriteKey("wheat")
+      if key == ItemWood: return inventorySpriteKey("wood")
+      if key == ItemSpear: return inventorySpriteKey("spear")
+      if key == ItemLantern: return inventorySpriteKey("lantern")
+      if key == ItemArmor: return inventorySpriteKey("armor")
+      if key == ItemBread: return inventorySpriteKey("bread")
       if key == ItemHearts: return "ui/heart"
       if key.startsWith(ItemThingPrefix):
         let kindName = key[ItemThingPrefix.len .. ^1]
         case kindName
-        of "Armory": return "objects/armory"
-        of "Forge": return "objects/forge"
-        of "ClayOven": return "objects/clay_oven"
-        of "WeavingLoom": return "objects/weaving_loom"
-        of "Bed": return "objects/bed"
-        of "Chair": return "objects/chair"
-        of "Table": return "objects/table"
-        of "Statue": return "objects/statue"
-        of "WatchTower": return "objects/watchtower"
-        of "Barrel": return "objects/armory"
-        of "Mine": return "objects/mine"
-        of "Converter": return "objects/converter"
-        of "assembler": return "objects/altar"
-        of "Spawner": return "objects/spawner"
-        of "Wall": return "objects/wall"
-        else: return "objects/floor"
-      return "objects/floor"
+        of "Armory": return mapSpriteKey("armory")
+        of "Forge": return mapSpriteKey("forge")
+        of "ClayOven": return mapSpriteKey("clay_oven")
+        of "WeavingLoom": return mapSpriteKey("weaving_loom")
+        of "Bed": return mapSpriteKey("bed")
+        of "Chair": return mapSpriteKey("chair")
+        of "Table": return mapSpriteKey("table")
+        of "Statue": return mapSpriteKey("statue")
+        of "WatchTower": return mapSpriteKey("watchtower")
+        of "Barrel": return mapSpriteKey("barrel")
+        of "Mine": return mapSpriteKey("mine")
+        of "Converter": return mapSpriteKey("converter")
+        of "assembler": return mapSpriteKey("assembler")
+        of "Spawner": return mapSpriteKey("spawner")
+        of "Wall": return mapSpriteKey("wall")
+        of "PlantedLantern": return mapSpriteKey("lantern")
+        else: return mapSpriteKey("floor")
+      return mapSpriteKey("floor")
 
     var overlays: seq[OverlayItem] = @[]
-<<<<<<< HEAD
     for key, count in agent.inventory.pairs:
       if count <= 0:
         continue
       overlays.add(OverlayItem(name: key, icon: iconForItem(key), count: count))
-=======
-    if agent.inventoryArmor > 0: overlays.add(OverlayItem(name: "armor", icon: inventorySpriteKey("armor"), count: agent.inventoryArmor))
-    if agent.inventoryBar > 0: overlays.add(OverlayItem(name: "bar", icon: inventorySpriteKey("bar"), count: agent.inventoryBar))
-    if agent.inventoryBread > 0: overlays.add(OverlayItem(name: "bread", icon: inventorySpriteKey("bread"), count: agent.inventoryBread))
-    if agent.inventoryLantern > 0: overlays.add(OverlayItem(name: "lantern", icon: inventorySpriteKey("lantern"), count: agent.inventoryLantern))
-    if agent.inventoryOre > 0: overlays.add(OverlayItem(name: "ore", icon: inventorySpriteKey("ore"), count: agent.inventoryOre))
-    if agent.inventorySpear > 0: overlays.add(OverlayItem(name: "spear", icon: inventorySpriteKey("spear"), count: agent.inventorySpear))
-    if agent.inventoryWater > 0: overlays.add(OverlayItem(name: "water", icon: inventorySpriteKey("water"), count: agent.inventoryWater))
-    if agent.inventoryWheat > 0: overlays.add(OverlayItem(name: "wheat", icon: inventorySpriteKey("wheat"), count: agent.inventoryWheat))
-    if agent.inventoryWood > 0: overlays.add(OverlayItem(name: "wood", icon: inventorySpriteKey("wood"), count: agent.inventoryWood))
->>>>>>> 2bec37e9
 
     if overlays.len == 0:
       continue
