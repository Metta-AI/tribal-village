--- conflicted
+++ resolved
@@ -67,31 +67,22 @@
   UseBiomeZones* = true
   UseDungeonZones* = true
   UseLegacyTreeClusters* = false
-<<<<<<< HEAD
+  UsePalmGroves* = true
+  WheatFieldClusterBase* = 14
+  WheatFieldClusterRange* = 6
+  WheatFieldClusterScale* = 7
+  TreeGroveClusterBase* = 14
+  TreeGroveClusterRange* = 6
+  TreeGroveClusterScale* = 7
+  PalmGroveClusterBase* = 6
+  PalmGroveClusterRange* = 4
+  PalmGroveClusterScale* = 3
   BiomeZoneDivisor* = 7000
   DungeonZoneDivisor* = 11000
   BiomeZoneMinCount* = 4
   BiomeZoneMaxCount* = 10
   DungeonZoneMinCount* = 3
   DungeonZoneMaxCount* = 8
-=======
-  UsePalmGroves* = true
-  WheatFieldClusterBase* = 14
-  WheatFieldClusterRange* = 6
-  WheatFieldClusterScale* = 4
-  TreeGroveClusterBase* = 14
-  TreeGroveClusterRange* = 6
-  TreeGroveClusterScale* = 4
-  PalmGroveClusterBase* = 6
-  PalmGroveClusterRange* = 4
-  PalmGroveClusterScale* = 2
-  BiomeZoneDivisor* = 12000
-  DungeonZoneDivisor* = 20000
-  BiomeZoneMinCount* = 2
-  BiomeZoneMaxCount* = 6
-  DungeonZoneMinCount* = 1
-  DungeonZoneMaxCount* = 4
->>>>>>> b4cfdc4d
   BiomeZoneMaxFraction* = 0.22
   DungeonZoneMaxFraction* = 0.18
   ZoneMinSize* = 12
@@ -462,14 +453,9 @@
               terrain[x][y] = terrainType
 
 proc generateWheatFields*(terrain: var TerrainGrid, mapWidth, mapHeight, mapBorder: int, r: var Rand) =
-<<<<<<< HEAD
   ## Generate clustered wheat fields; boosted count for richer biomes
-  let numFields = randInclusive(r, 14, 20) * 7
-=======
-  ## Generate clustered wheat fields; 4x previous count for larger maps
   let numFields = randInclusive(r, WheatFieldClusterBase, WheatFieldClusterBase + WheatFieldClusterRange) *
     WheatFieldClusterScale
->>>>>>> b4cfdc4d
 
   for i in 0 ..< numFields:
     var placed = false
@@ -502,14 +488,9 @@
       terrain.createTerrainCluster(x, y, fieldSize, mapWidth, mapHeight, Wheat, 1.0, 0.3, r)
 
 proc generateTrees*(terrain: var TerrainGrid, mapWidth, mapHeight, mapBorder: int, r: var Rand) =
-<<<<<<< HEAD
   ## Generate tree groves; boosted count for richer biomes
-  let numGroves = randInclusive(r, 14, 20) * 7
-=======
-  ## Generate tree groves; 4x previous count for larger maps
   let numGroves = randInclusive(r, TreeGroveClusterBase, TreeGroveClusterBase + TreeGroveClusterRange) *
     TreeGroveClusterScale
->>>>>>> b4cfdc4d
 
   for i in 0 ..< numGroves:
     let x = randInclusive(r, mapBorder + 3, mapWidth - mapBorder - 3)
