proc dropStump(env: Environment, pos: IVec2, woodCount: int) =
  let stump = Thing(kind: Stump, pos: pos)
  stump.inventory = emptyInventory()
  if woodCount > 0:
    setInv(stump, ItemWood, woodCount)
  env.add(stump)

proc thingKey(kind: ThingKind): ItemKey =
  ItemThingPrefix & $kind

proc parseThingKey(key: ItemKey, kind: var ThingKind): bool =
  if not key.startsWith(ItemThingPrefix):
    return false
  let name = key[ItemThingPrefix.len .. ^1]
  for candidate in ThingKind:
    if $candidate == name:
      kind = candidate
      return true
  false

proc updateThingObsOnRemove(env: Environment, kind: ThingKind, pos: IVec2) =
  case kind
  of Wall:
    env.updateObservations(WallLayer, pos, 0)
  of Mine:
    env.updateObservations(MineLayer, pos, 0)
    env.updateObservations(MineResourceLayer, pos, 0)
    env.updateObservations(MineReadyLayer, pos, 0)
  of Magma:
    env.updateObservations(MagmaLayer, pos, 0)
    env.updateObservations(MagmaReadyLayer, pos, 0)
  of Altar:
    env.updateObservations(altarLayer, pos, 0)
    env.updateObservations(altarHeartsLayer, pos, 0)
    env.updateObservations(altarReadyLayer, pos, 0)
  else:
    discard

proc updateThingObsOnAdd(env: Environment, kind: ThingKind, pos: IVec2, placed: Thing) =
  case kind
  of Wall:
    env.updateObservations(WallLayer, pos, 1)
  of Mine:
    env.updateObservations(MineLayer, pos, 1)
    env.updateObservations(MineResourceLayer, pos, placed.resources)
    env.updateObservations(MineReadyLayer, pos, placed.cooldown)
  of Magma:
    env.updateObservations(MagmaLayer, pos, 1)
    env.updateObservations(MagmaReadyLayer, pos, placed.cooldown)
  of Altar:
    env.updateObservations(altarLayer, pos, 1)
    env.updateObservations(altarHeartsLayer, pos, placed.hearts)
    env.updateObservations(altarReadyLayer, pos, placed.cooldown)
  else:
    discard

proc tryPickupThing(env: Environment, agent: Thing, thing: Thing): bool =
  if thing.kind in {Agent, Tumor, Pine, Palm, Cow, Altar, Spawner, TownCenter, House, Barracks,
                    ArcheryRange, Stable, SiegeWorkshop, Blacksmith, Market, Dock, Monastery,
                    University, Castle, Stump, Armory, Forge, ClayOven, WeavingLoom, Bed, Chair,
                    Table, Statue, Outpost, Barrel, Mill, LumberCamp, MiningCamp, Farm, Wall,
<<<<<<< HEAD
                    Mine, Magma, PlantedLantern}:
=======
                    Mine, Converter, Lantern}:
>>>>>>> 618380a1
    return false
  if thing.kind == Skeleton:
    var resourceNeeded = 0
    for itemKey, count in thing.inventory.pairs:
      if isStockpileResourceKey(itemKey):
        resourceNeeded += count
      else:
        let capacity = MapObjectAgentMaxInventory - getInv(agent, itemKey)
        if capacity < count:
          return false
    if resourceNeeded > resourceCarryCapacityLeft(agent):
      return false
    for itemKey, count in thing.inventory.pairs:
      setInv(agent, itemKey, getInv(agent, itemKey) + count)
      env.updateAgentInventoryObs(agent, itemKey)
    removeThing(env, thing)
    return true

  let key = thingKey(thing.kind)
  let current = getInv(agent, key)
  if current >= MapObjectAgentMaxInventory:
    return false
  var resourceNeeded = 0
  for itemKey, count in thing.inventory.pairs:
    if isStockpileResourceKey(itemKey):
      resourceNeeded += count
    else:
      let capacity = MapObjectAgentMaxInventory - getInv(agent, itemKey)
      if capacity < count:
        return false
  if resourceNeeded > resourceCarryCapacityLeft(agent):
    return false
  for itemKey, count in thing.inventory.pairs:
    setInv(agent, itemKey, getInv(agent, itemKey) + count)
    env.updateAgentInventoryObs(agent, itemKey)
  setInv(agent, key, current + 1)
  env.updateAgentInventoryObs(agent, key)
  env.updateThingObsOnRemove(thing.kind, thing.pos)
  removeThing(env, thing)
  true

proc removeThing(env: Environment, thing: Thing) =
  if isValidPos(thing.pos):
    env.grid[thing.pos.x][thing.pos.y] = nil
  let idx = env.things.find(thing)
  if idx >= 0:
    env.things.del(idx)
  if thing.kind == Altar and altarColors.hasKey(thing.pos):
    altarColors.del(thing.pos)

proc firstThingItem(agent: Thing): ItemKey =
  var keys: seq[ItemKey] = @[]
  for key, count in agent.inventory.pairs:
    if count > 0 and key.startsWith(ItemThingPrefix):
      keys.add(key)
  if keys.len == 0:
    return ItemNone
  keys.sort()
  keys[0]

proc placeThingFromKey(env: Environment, agent: Thing, key: ItemKey, pos: IVec2): bool =
  if key == ItemThingPrefix & "Road":
    if env.terrain[pos.x][pos.y] notin {Empty, Grass, Sand, Snow}:
      return false
    env.terrain[pos.x][pos.y] = Road
    env.resetTileColor(pos)
    return true
  var kind: ThingKind
  if not parseThingKey(key, kind):
    return false
  let placed = Thing(
    kind: kind,
    pos: pos
  )
  case kind
  of Barrel:
    placed.barrelCapacity = BarrelCapacity
  of Mill, LumberCamp, MiningCamp:
    placed.barrelCapacity = BarrelCapacity
    placed.teamId = getTeamId(agent.agentId)
  of Farm:
    placed.barrelCapacity = BarrelCapacity
    placed.teamId = getTeamId(agent.agentId)
  of Lantern:
    placed.teamId = getTeamId(agent.agentId)
    placed.lanternHealthy = true
  of Armory, Forge, TownCenter, House, Barracks, ArcheryRange, Stable, SiegeWorkshop, Blacksmith,
     Market, Dock, Monastery, University, Castle, Outpost:
    placed.teamId = getTeamId(agent.agentId)
  of Altar:
    placed.teamId = getTeamId(agent.agentId)
    placed.inventory = emptyInventory()
    placed.hearts = 0
  of Spawner:
    placed.homeSpawner = pos
  of Mine:
    placed.inventory = emptyInventory()
    placed.mineKind = MineGold
    placed.resources = MapObjectMineInitialResources
  else:
    discard
  env.add(placed)
  if kind == Farm or kind == Mill:
    let offsets = [
      ivec2(-1, -1), ivec2(0, -1), ivec2(1, -1),
      ivec2(-1, 0), ivec2(1, 0),
      ivec2(-1, 1), ivec2(0, 1), ivec2(1, 1)
    ]
    for offset in offsets:
      let farmPos = placed.pos + offset
      if not isValidPos(farmPos):
        continue
      if not env.isEmpty(farmPos) or env.hasDoor(farmPos) or isBlockedTerrain(env.terrain[farmPos.x][farmPos.y]) or isTileFrozen(farmPos, env):
        continue
      if env.terrain[farmPos.x][farmPos.y] == Empty:
        env.terrain[farmPos.x][farmPos.y] = Wheat
        env.resetTileColor(farmPos)
  env.updateThingObsOnAdd(kind, pos, placed)
  if kind == Altar:
    let teamId = placed.teamId
    if teamId >= 0 and teamId < teamColors.len:
      altarColors[pos] = teamColors[teamId]
  true


proc add(env: Environment, thing: Thing) =
  if thing.inventory.len == 0:
    thing.inventory = emptyInventory()
  env.things.add(thing)
  if thing.kind == Agent:
    env.agents.add(thing)
    env.stats.add(Stats())
  if isValidPos(thing.pos):
    env.grid[thing.pos.x][thing.pos.y] = thing<|MERGE_RESOLUTION|>--- conflicted
+++ resolved
@@ -59,11 +59,7 @@
                     ArcheryRange, Stable, SiegeWorkshop, Blacksmith, Market, Dock, Monastery,
                     University, Castle, Stump, Armory, Forge, ClayOven, WeavingLoom, Bed, Chair,
                     Table, Statue, Outpost, Barrel, Mill, LumberCamp, MiningCamp, Farm, Wall,
-<<<<<<< HEAD
-                    Mine, Magma, PlantedLantern}:
-=======
-                    Mine, Converter, Lantern}:
->>>>>>> 618380a1
+                    Mine, Magma, Lantern}:
     return false
   if thing.kind == Skeleton:
     var resourceNeeded = 0
